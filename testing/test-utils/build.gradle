apply plugin: 'kotlin'
apply plugin: 'kotlin-jpa'
apply plugin: 'net.corda.plugins.quasar-utils'
apply plugin: 'net.corda.plugins.publish-utils'
apply plugin: 'net.corda.plugins.api-scanner'
apply plugin: 'com.jfrog.artifactory'

description 'Testing utilities for Corda'

dependencies {
    compile project(':test-common')
    compile(project(':node')) {
        // The Node only needs this for binary compatibility with Cordapps written in Kotlin 1.1.
        exclude group: 'org.jetbrains.kotlin', module: 'kotlin-stdlib-jre8'
        exclude group: 'com.microsoft.azure'
    }
    compile project(':client:mock')

    compile "org.jetbrains.kotlin:kotlin-stdlib-jdk8:$kotlin_version"
    compile "org.jetbrains.kotlin:kotlin-reflect:$kotlin_version"
    compile "org.jetbrains.kotlin:kotlin-test:$kotlin_version"

    compile "com.google.guava:guava:$guava_version"

    // Guava: Google test library (collections test suite)
    compile "com.google.guava:guava-testlib:$guava_version"

    // OkHTTP: Simple HTTP library.
    compile "com.squareup.okhttp3:okhttp:$okhttp_version"
    compile project(':confidential-identities') 

<<<<<<< HEAD
    // integration test helpers
    compile "org.springframework:spring-jdbc:$spring_jdbc_version"
=======
    testCompile "org.apache.commons:commons-lang3:3.9"
>>>>>>> 881215a9
}

jar {
    baseName 'corda-test-utils'
}

publish {
    name jar.baseName
}<|MERGE_RESOLUTION|>--- conflicted
+++ resolved
@@ -27,14 +27,12 @@
 
     // OkHTTP: Simple HTTP library.
     compile "com.squareup.okhttp3:okhttp:$okhttp_version"
-    compile project(':confidential-identities') 
+    compile project(':confidential-identities')
 
-<<<<<<< HEAD
     // integration test helpers
     compile "org.springframework:spring-jdbc:$spring_jdbc_version"
-=======
+
     testCompile "org.apache.commons:commons-lang3:3.9"
->>>>>>> 881215a9
 }
 
 jar {
