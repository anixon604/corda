--- conflicted
+++ resolved
@@ -149,13 +149,10 @@
 
     override fun _attachment(contractClassName: ContractClassName) {
         attachment((services.cordappProvider as MockCordappProvider).addMockCordapp(contractClassName, services.attachments as MockAttachmentStorage))
-<<<<<<< HEAD
-=======
     }
 
     override fun _attachment(contractClassName: ContractClassName, attachmentId: AttachmentId, signers: List<PublicKey>){
         attachment((services.cordappProvider as MockCordappProvider).addMockCordapp(contractClassName, services.attachments as MockAttachmentStorage, attachmentId, signers))
->>>>>>> 16453ebf
     }
 
     override fun _attachment(contractClassName: ContractClassName, attachmentId: AttachmentId, signers: List<PublicKey>){
