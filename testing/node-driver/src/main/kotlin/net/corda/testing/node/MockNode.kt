package net.corda.testing.node

import com.google.common.jimfs.Configuration.unix
import com.google.common.jimfs.Jimfs
import com.nhaarman.mockito_kotlin.doReturn
import com.nhaarman.mockito_kotlin.whenever
import net.corda.core.crypto.entropyToKeyPair
import net.corda.core.crypto.random63BitValue
import net.corda.core.identity.CordaX500Name
import net.corda.core.identity.Party
import net.corda.core.identity.PartyAndCertificate
import net.corda.core.internal.createDirectories
import net.corda.core.internal.createDirectory
import net.corda.core.internal.uncheckedCast
import net.corda.core.messaging.CordaRPCOps
import net.corda.core.messaging.MessageRecipients
import net.corda.core.messaging.RPCOps
import net.corda.core.messaging.SingleMessageRecipient
import net.corda.core.node.NodeInfo
import net.corda.core.node.services.IdentityService
import net.corda.core.node.services.KeyManagementService
import net.corda.core.serialization.SerializationWhitelist
import net.corda.core.utilities.NetworkHostAndPort
import net.corda.core.utilities.contextLogger
import net.corda.node.internal.AbstractNode
import net.corda.node.internal.StartedNode
import net.corda.node.internal.cordapp.CordappLoader
import net.corda.node.services.api.SchemaService
import net.corda.node.services.config.BFTSMaRtConfiguration
import net.corda.node.services.config.NodeConfiguration
import net.corda.node.services.config.NotaryConfig
import net.corda.node.services.keys.E2ETestKeyManagementService
import net.corda.node.services.messaging.MessagingService
import net.corda.node.services.transactions.BFTNonValidatingNotaryService
import net.corda.node.services.transactions.BFTSMaRt
import net.corda.node.services.transactions.InMemoryTransactionVerifierService
import net.corda.node.utilities.AffinityExecutor
import net.corda.node.utilities.AffinityExecutor.ServiceAffinityExecutor
import net.corda.node.utilities.CordaPersistence
import net.corda.testing.DUMMY_NOTARY
import net.corda.testing.node.MockServices.Companion.MOCK_VERSION_INFO
import net.corda.testing.node.MockServices.Companion.makeTestDataSourceProperties
import net.corda.testing.node.MockServices.Companion.makeTestDatabaseProperties
import net.corda.testing.setGlobalSerialization
import net.corda.testing.testNodeConfiguration
import org.apache.activemq.artemis.utils.ReusableLatch
import org.apache.sshd.common.util.security.SecurityUtils
import java.math.BigInteger
import java.nio.file.Path
import java.security.KeyPair
import java.security.PublicKey
import java.time.Clock
import java.util.concurrent.TimeUnit
import java.util.concurrent.atomic.AtomicInteger

fun StartedNode<MockNetwork.MockNode>.pumpReceive(block: Boolean = false): InMemoryMessagingNetwork.MessageTransfer? {
    return (network as InMemoryMessagingNetwork.InMemoryMessaging).pumpReceive(block)
}

/** Helper builder for configuring a [MockNetwork] from Java. */
@Suppress("unused")
data class MockNetworkParameters(
        val networkSendManuallyPumped: Boolean = false,
        val threadPerNode: Boolean = false,
        val servicePeerAllocationStrategy: InMemoryMessagingNetwork.ServicePeerAllocationStrategy = InMemoryMessagingNetwork.ServicePeerAllocationStrategy.Random(),
        val defaultFactory: (MockNodeArgs) -> MockNetwork.MockNode = MockNetwork::MockNode,
        val initialiseSerialization: Boolean = true,
        val cordappPackages: List<String> = emptyList()) {
    fun setNetworkSendManuallyPumped(networkSendManuallyPumped: Boolean) = copy(networkSendManuallyPumped = networkSendManuallyPumped)
    fun setThreadPerNode(threadPerNode: Boolean) = copy(threadPerNode = threadPerNode)
    fun setServicePeerAllocationStrategy(servicePeerAllocationStrategy: InMemoryMessagingNetwork.ServicePeerAllocationStrategy) = copy(servicePeerAllocationStrategy = servicePeerAllocationStrategy)
    fun setDefaultFactory(defaultFactory: (MockNodeArgs) -> MockNetwork.MockNode) = copy(defaultFactory = defaultFactory)
    fun setInitialiseSerialization(initialiseSerialization: Boolean) = copy(initialiseSerialization = initialiseSerialization)
    fun setCordappPackages(cordappPackages: List<String>) = copy(cordappPackages = cordappPackages)
}

/**
 * @param entropyRoot the initial entropy value to use when generating keys. Defaults to an (insecure) random value,
 * but can be overridden to cause nodes to have stable or colliding identity/service keys.
 * @param configOverrides add/override behaviour of the [NodeConfiguration] mock object.
 */
@Suppress("unused")
data class MockNodeParameters(
        val forcedID: Int? = null,
        val legalName: CordaX500Name? = null,
        val entropyRoot: BigInteger = BigInteger.valueOf(random63BitValue()),
        val configOverrides: (NodeConfiguration) -> Any? = {}) {
    fun setForcedID(forcedID: Int?) = copy(forcedID = forcedID)
    fun setLegalName(legalName: CordaX500Name?) = copy(legalName = legalName)
    fun setEntropyRoot(entropyRoot: BigInteger) = copy(entropyRoot = entropyRoot)
    fun setConfigOverrides(configOverrides: (NodeConfiguration) -> Any?) = copy(configOverrides = configOverrides)
}

data class MockNodeArgs(
        val config: NodeConfiguration,
        val network: MockNetwork,
        val id: Int,
        val entropyRoot: BigInteger
)

/**
 * A mock node brings up a suite of in-memory services in a fast manner suitable for unit testing.
 * Components that do IO are either swapped out for mocks, or pointed to a [Jimfs] in memory filesystem or an in
 * memory H2 database instance.
 *
 * Mock network nodes require manual pumping by default: they will not run asynchronous. This means that
 * for message exchanges to take place (and associated handlers to run), you must call the [runNetwork]
 * method.
 *
 * You can get a printout of every message sent by using code like:
 *
 *    LogHelper.setLevel("+messages")
 *
 * By default a single notary node is automatically started, which forms part of the network parameters for all the nodes.
 * This node is available by calling [defaultNotaryNode].
 */
class MockNetwork(defaultParameters: MockNetworkParameters = MockNetworkParameters(),
                  private val networkSendManuallyPumped: Boolean = defaultParameters.networkSendManuallyPumped,
                  private val threadPerNode: Boolean = defaultParameters.threadPerNode,
                  servicePeerAllocationStrategy: InMemoryMessagingNetwork.ServicePeerAllocationStrategy = defaultParameters.servicePeerAllocationStrategy,
                  private val defaultFactory: (MockNodeArgs) -> MockNode = defaultParameters.defaultFactory,
                  initialiseSerialization: Boolean = defaultParameters.initialiseSerialization,
                  private val notarySpecs: List<NotarySpec> = listOf(NotarySpec(DUMMY_NOTARY.name)),
                  private val cordappPackages: List<String> = defaultParameters.cordappPackages) {
    /** Helper constructor for creating a [MockNetwork] with custom parameters from Java. */
    constructor(parameters: MockNetworkParameters) : this(defaultParameters = parameters)
<<<<<<< HEAD
=======

    init {
        // Apache SSHD for whatever reason registers a SFTP FileSystemProvider - which gets loaded by JimFS.
        // This SFTP support loads BouncyCastle, which we want to avoid.
        // Please see https://issues.apache.org/jira/browse/SSHD-736 - it's easier then to create our own fork of SSHD
        SecurityUtils.setAPrioriDisabledProvider("BC", true)
    }

>>>>>>> f7e51a9a
    var nextNodeId = 0
        private set
    private val filesystem = Jimfs.newFileSystem(unix())
    private val busyLatch = ReusableLatch()
    val messagingNetwork = InMemoryMessagingNetwork(networkSendManuallyPumped, servicePeerAllocationStrategy, busyLatch)
    // A unique identifier for this network to segregate databases with the same nodeID but different networks.
    private val networkId = random63BitValue()
    private val _nodes = mutableListOf<MockNode>()
    private val serializationEnv = setGlobalSerialization(initialiseSerialization)
    private val sharedUserCount = AtomicInteger(0)
    /** A read only view of the current set of executing nodes. */
    val nodes: List<MockNode> get() = _nodes

    /**
     * Returns the list of nodes started by the network. Each notary specified when the network is constructed ([notarySpecs]
     * parameter) maps 1:1 to the notaries returned by this list.
     */
    val notaryNodes: List<StartedNode<MockNode>>

    /**
     * Returns the single notary node on the network. Throws if there are none or more than one.
     * @see notaryNodes
     */
    val defaultNotaryNode: StartedNode<MockNode> get() {
        return when (notaryNodes.size) {
            0 -> throw IllegalStateException("There are no notaries defined on the network")
            1 -> notaryNodes[0]
            else -> throw IllegalStateException("There is more than one notary defined on the network")
        }
    }

    /**
     * Return the identity of the default notary node.
     * @see defaultNotaryNode
     */
    val defaultNotaryIdentity: Party get() {
        return defaultNotaryNode.info.legalIdentities[1] // TODO Resolve once network parameters is merged back in
    }

    /**
     * Return the identity of the default notary node.
     * @see defaultNotaryNode
     */
    val defaultNotaryIdentityAndCert: PartyAndCertificate get() {
        return defaultNotaryNode.info.legalIdentitiesAndCerts[1] // TODO Resolve once network parameters is merged back in
    }

    /**
     * Because this executor is shared, we need to be careful about nodes shutting it down.
     */
    private val sharedServerThread = object : ServiceAffinityExecutor("Mock network", 1) {
        override fun shutdown() {
            // We don't actually allow the shutdown of the network-wide shared thread pool until all references to
            // it have been shutdown.
            if (sharedUserCount.decrementAndGet() == 0) {
                super.shutdown()
            }
        }

        override fun awaitTermination(timeout: Long, unit: TimeUnit): Boolean {
            return if (!isShutdown) {
                flush()
                true
            } else {
                super.awaitTermination(timeout, unit)
            }
        }
    }

    init {
        filesystem.getPath("/nodes").createDirectory()
        notaryNodes = createNotaries()
    }

    private fun createNotaries(): List<StartedNode<MockNode>> {
        return notarySpecs.map { spec ->
            createNode(MockNodeParameters(legalName = spec.name, configOverrides = {
                doReturn(NotaryConfig(spec.validating)).whenever(it).notary
            }))
        }
    }

    open class MockNode(args: MockNodeArgs) : AbstractNode(
            args.config,
            TestClock(Clock.systemUTC()),
            MOCK_VERSION_INFO,
            CordappLoader.createDefaultWithTestPackages(args.config, args.network.cordappPackages),
            args.network.busyLatch
    ) {
        companion object {
            private val staticLog = contextLogger()
        }

        val mockNet = args.network
        val id = args.id
        private val entropyRoot = args.entropyRoot
        var counter = entropyRoot
        override val log get() = staticLog
        override val serverThread: AffinityExecutor =
                if (mockNet.threadPerNode) {
                    ServiceAffinityExecutor("Mock node $id thread", 1)
                } else {
                    mockNet.sharedUserCount.incrementAndGet()
                    mockNet.sharedServerThread
                }

        override val started: StartedNode<MockNode>? get() = uncheckedCast(super.started)

        override fun start(): StartedNode<MockNode> {
            val started: StartedNode<MockNode> = uncheckedCast(super.start())
            advertiseNodeToNetwork(started)
            return started
        }

        private fun advertiseNodeToNetwork(newNode: StartedNode<MockNode>) {
            mockNet.nodes
                    .mapNotNull { it.started }
                    .forEach { existingNode ->
                        newNode.services.networkMapCache.addNode(existingNode.info)
                        existingNode.services.networkMapCache.addNode(newNode.info)
                    }
        }

        // We only need to override the messaging service here, as currently everything that hits disk does so
        // through the java.nio API which we are already mocking via Jimfs.
        override fun makeMessagingService(database: CordaPersistence, info: NodeInfo): MessagingService {
            require(id >= 0) { "Node ID must be zero or positive, was passed: " + id }
            return mockNet.messagingNetwork.createNodeWithID(
                    !mockNet.threadPerNode,
                    id,
                    serverThread,
                    myNotaryIdentity,
                    myLegalName,
                    database).also { runOnStop += it::stop }
        }

        fun setMessagingServiceSpy(messagingServiceSpy: MessagingServiceSpy) {
            network = messagingServiceSpy
        }

        override fun makeKeyManagementService(identityService: IdentityService, keyPairs: Set<KeyPair>): KeyManagementService {
            return E2ETestKeyManagementService(identityService, keyPairs)
        }

        override fun startShell(rpcOps: CordaRPCOps) {
            //No mock shell
        }

        override fun startMessagingService(rpcOps: RPCOps) {
            // Nothing to do
        }

        // This is not thread safe, but node construction is done on a single thread, so that should always be fine
        override fun generateKeyPair(): KeyPair {
            counter = counter.add(BigInteger.ONE)
            return entropyToKeyPair(counter)
        }

        /**
         * MockNetwork will ensure nodes are connected to each other. The nodes themselves
         * won't be able to tell if that happened already or not.
         */
        override fun checkNetworkMapIsInitialized() = Unit

        override fun makeTransactionVerifierService() = InMemoryTransactionVerifierService(1)

        override fun myAddresses(): List<NetworkHostAndPort> = emptyList()

        // Allow unit tests to modify the serialization whitelist list before the node start,
        // so they don't have to ServiceLoad test whitelists into all unit tests.
        val testSerializationWhitelists by lazy { super.serializationWhitelists.toMutableList() }
        override val serializationWhitelists: List<SerializationWhitelist>
            get() = testSerializationWhitelists
        private var dbCloser: (() -> Any?)? = null
        override fun <T> initialiseDatabasePersistence(schemaService: SchemaService, insideTransaction: (CordaPersistence) -> T) = super.initialiseDatabasePersistence(schemaService) { database ->
            dbCloser = database::close
            insideTransaction(database)
        }

        fun disableDBCloseOnStop() {
            runOnStop.remove(dbCloser)
        }

        fun manuallyCloseDB() {
            dbCloser?.invoke()
            dbCloser = null
        }

        var acceptableLiveFiberCountOnStop: Int = 0

        override fun acceptableLiveFiberCountOnStop(): Int = acceptableLiveFiberCountOnStop

        override fun makeBFTCluster(notaryKey: PublicKey, bftSMaRtConfig: BFTSMaRtConfiguration): BFTSMaRt.Cluster {
            return object : BFTSMaRt.Cluster {
                override fun waitUntilAllReplicasHaveInitialized() {
                    val clusterNodes = mockNet.nodes.map { it.started!! }.filter { notaryKey in it.info.legalIdentities.map { it.owningKey } }
                    if (clusterNodes.size != bftSMaRtConfig.clusterAddresses.size) {
                        throw IllegalStateException("Unable to enumerate all nodes in BFT cluster.")
                    }
                    clusterNodes.forEach {
                        (it.notaryService as BFTNonValidatingNotaryService).waitUntilReplicaHasInitialized()
                    }
                }
            }
        }
    }

    fun createUnstartedNode(parameters: MockNodeParameters = MockNodeParameters()): MockNode {
        return createUnstartedNode(parameters, defaultFactory)
    }

    fun <N : MockNode> createUnstartedNode(parameters: MockNodeParameters = MockNodeParameters(), nodeFactory: (MockNodeArgs) -> N): N {
        return createNodeImpl(parameters, nodeFactory, false)
    }

    fun createNode(parameters: MockNodeParameters = MockNodeParameters()): StartedNode<MockNode> {
        return createNode(parameters, defaultFactory)
    }

    /** Like the other [createNode] but takes a [nodeFactory] and propagates its [MockNode] subtype. */
    fun <N : MockNode> createNode(parameters: MockNodeParameters = MockNodeParameters(), nodeFactory: (MockNodeArgs) -> N): StartedNode<N> {
        return uncheckedCast(createNodeImpl(parameters, nodeFactory, true).started)!!
    }

    private fun <N : MockNode> createNodeImpl(parameters: MockNodeParameters, nodeFactory: (MockNodeArgs) -> N, start: Boolean): N {
        val id = parameters.forcedID ?: nextNodeId++
        val config = testNodeConfiguration(
                baseDirectory = baseDirectory(id).createDirectories(),
                myLegalName = parameters.legalName ?: CordaX500Name(organisation = "Mock Company $id", locality = "London", country = "GB")).also {
            doReturn(makeTestDataSourceProperties("node_$id", "net_$networkId")).whenever(it).dataSourceProperties
            doReturn(makeTestDatabaseProperties("node_$id")).whenever(it).database
            parameters.configOverrides(it)
        }
        val node = nodeFactory(MockNodeArgs(config, this, id, parameters.entropyRoot))
        _nodes += node
        if (start) {
            node.start()
        }
        return node
    }

    fun baseDirectory(nodeId: Int): Path = filesystem.getPath("/nodes/$nodeId")

    /**
     * Asks every node in order to process any queued up inbound messages. This may in turn result in nodes
     * sending more messages to each other, thus, a typical usage is to call runNetwork with the [rounds]
     * parameter set to -1 (the default) which simply runs as many rounds as necessary to result in network
     * stability (no nodes sent any messages in the last round).
     */
    @JvmOverloads
    fun runNetwork(rounds: Int = -1) {
        check(!networkSendManuallyPumped)
        fun pumpAll() = messagingNetwork.endpoints.map { it.pumpReceive(false) }

        if (rounds == -1) {
            while (pumpAll().any { it != null }) {
            }
        } else {
            repeat(rounds) {
                pumpAll()
            }
        }
    }

    @JvmOverloads

    fun createPartyNode(legalName: CordaX500Name? = null): StartedNode<MockNode> {
        return createNode(MockNodeParameters(legalName = legalName))
    }

    @Suppress("unused") // This is used from the network visualiser tool.
    fun addressToNode(msgRecipient: MessageRecipients): MockNode {
        return when (msgRecipient) {
            is SingleMessageRecipient -> nodes.single { it.started!!.network.myAddress == msgRecipient }
            is InMemoryMessagingNetwork.ServiceHandle -> {
                nodes.firstOrNull { it.started!!.info.isLegalIdentity(msgRecipient.party) }
                        ?: throw IllegalArgumentException("Couldn't find node advertising service with owning party name: ${msgRecipient.party.name} ")
            }
            else -> throw IllegalArgumentException("Method not implemented for different type of message recipients")
        }
    }

    fun startNodes() {
        require(nodes.isNotEmpty())
        nodes.forEach { it.started ?: it.start() }
    }

    fun stopNodes() {
        nodes.forEach { it.started?.dispose() }
        serializationEnv.unset()
        messagingNetwork.stop()
    }

    // Test method to block until all scheduled activity, active flows
    // and network activity has ceased.
    fun waitQuiescent() {
        busyLatch.await()
    }

    data class NotarySpec(val name: CordaX500Name, val validating: Boolean = true) {
        constructor(name: CordaX500Name) : this(name, validating = true)
    }
}

/**
 * Extend this class in order to intercept and modify messages passing through the [MessagingService] when using the [InMemoryNetwork].
 */
open class MessagingServiceSpy(val messagingService: MessagingService) : MessagingService by messagingService

/**
 * Attach a [MessagingServiceSpy] to the [MockNode] allowing interception and modification of messages.
 */
fun StartedNode<MockNetwork.MockNode>.setMessagingServiceSpy(messagingServiceSpy: MessagingServiceSpy) {
    internals.setMessagingServiceSpy(messagingServiceSpy)
}<|MERGE_RESOLUTION|>--- conflicted
+++ resolved
@@ -124,8 +124,6 @@
                   private val cordappPackages: List<String> = defaultParameters.cordappPackages) {
     /** Helper constructor for creating a [MockNetwork] with custom parameters from Java. */
     constructor(parameters: MockNetworkParameters) : this(defaultParameters = parameters)
-<<<<<<< HEAD
-=======
 
     init {
         // Apache SSHD for whatever reason registers a SFTP FileSystemProvider - which gets loaded by JimFS.
@@ -134,7 +132,6 @@
         SecurityUtils.setAPrioriDisabledProvider("BC", true)
     }
 
->>>>>>> f7e51a9a
     var nextNodeId = 0
         private set
     private val filesystem = Jimfs.newFileSystem(unix())
@@ -440,12 +437,12 @@
 }
 
 /**
- * Extend this class in order to intercept and modify messages passing through the [MessagingService] when using the [InMemoryNetwork].
+ * Extend this class in order to intercept and modify messages passing through the [MessagingService] when using the [InMemoryMessagingNetwork].
  */
 open class MessagingServiceSpy(val messagingService: MessagingService) : MessagingService by messagingService
 
 /**
- * Attach a [MessagingServiceSpy] to the [MockNode] allowing interception and modification of messages.
+ * Attach a [MessagingServiceSpy] to the [MockNetwork.MockNode] allowing interception and modification of messages.
  */
 fun StartedNode<MockNetwork.MockNode>.setMessagingServiceSpy(messagingServiceSpy: MessagingServiceSpy) {
     internals.setMessagingServiceSpy(messagingServiceSpy)
