--- conflicted
+++ resolved
@@ -258,11 +258,7 @@
         val notaryServices = MockServices(listOf("net.corda.finance.contracts", "net.corda.finance.contracts.asset", "net.corda.finance.schemas"), dummyNotary)
         val issuerServices = MockServices(listOf("net.corda.finance.contracts", "net.corda.finance.contracts.asset", "net.corda.finance.schemas"), dummyCashIssuer, dummyNotary)
         val (aliceDatabase, aliceServices) = makeTestDatabaseAndMockServices(
-<<<<<<< HEAD
                 listOf("net.corda.finance.contracts", "net.corda.finance.schemas"),
-=======
-                listOf("net.corda.finance.contracts", "net.corda.finance.contracts.asset", "net.corda.finance.schemas"),
->>>>>>> 85caa9ee
                 makeTestIdentityService(*allIdentities),
                 alice
         )
@@ -271,11 +267,7 @@
         }
 
         val (megaCorpDatabase, megaCorpServices) = makeTestDatabaseAndMockServices(
-<<<<<<< HEAD
                 listOf("net.corda.finance.contracts", "net.corda.finance.schemas"),
-=======
-                listOf("net.corda.finance.contracts", "net.corda.finance.contracts.asset", "net.corda.finance.schemas"),
->>>>>>> 85caa9ee
                 makeTestIdentityService(*allIdentities),
                 megaCorp
         )
