allprojects {
    ext {
        strata_version = '1.1.2'
    }
}

apply plugin: 'kotlin'
apply plugin: 'idea'
apply plugin: 'net.corda.plugins.quasar-utils'
apply plugin: 'net.corda.plugins.cordapp'
apply plugin: 'net.corda.plugins.cordformation'

sourceSets {
    integrationTest {
        kotlin {
            compileClasspath += main.output + test.output
            runtimeClasspath += main.output + test.output
            srcDir file('src/integration-test/kotlin')
        }
    }
    scenario {
        kotlin {
            compileClasspath += main.output + test.output
            runtimeClasspath += main.output + test.output
            srcDir file('src/system-test/scenario/kotlin')
        }
        resources {
            srcDir 'src/system-test/scenario/resources'
        }
    }
}

configurations {
    integrationTestCompile.extendsFrom testCompile
    integrationTestRuntime.extendsFrom testRuntime

    scenarioCompile.extendsFrom testCompile
    scenarioRuntime.extendsFrom testRuntime
}

dependencies {
    cordaCompile "org.jetbrains.kotlin:kotlin-stdlib-jdk8:$kotlin_version"

    // The SIMM demo CorDapp depends upon Cash CorDapp features
    cordapp project(':finance')
    cordapp project(path: ':samples:simm-valuation-demo:contracts-states', configuration: 'shrinkArtifacts')
    cordapp project(':samples:simm-valuation-demo:flows')

    // Corda integration dependencies
    cordaRuntime project(path: ":node:capsule", configuration: 'runtimeArtifacts')
    cordaRuntime project(path: ":webserver:webcapsule", configuration: 'runtimeArtifacts')
    cordaCompile project(':core')
    cordaCompile project(':webserver')

    // Javax is required for webapis
    compile "org.glassfish.jersey.core:jersey-server:$jersey_version"

    // Cordapp dependencies
    // Specify your cordapp's dependencies below, including dependent cordapps
    compile "com.opengamma.strata:strata-basics:$strata_version"
    compile "com.opengamma.strata:strata-product:$strata_version"
    compile "com.opengamma.strata:strata-data:$strata_version"
    compile "com.opengamma.strata:strata-calc:$strata_version"
    compile "com.opengamma.strata:strata-pricer:$strata_version"
    compile "com.opengamma.strata:strata-report:$strata_version"
    compile "com.opengamma.strata:strata-market:$strata_version"
    compile "com.opengamma.strata:strata-collect:$strata_version"
    compile "com.opengamma.strata:strata-loader:$strata_version"
    compile "com.opengamma.strata:strata-math:$strata_version"

    // Test dependencies
    testCompile project(':node-driver')
    scenarioCompile project(path: ":experimental:behave", configuration: 'testArtifacts')
    testCompile "junit:junit:$junit_version"
    testCompile "org.assertj:assertj-core:$assertj_version"
}

def nodeTask = tasks.getByPath(':node:capsule:assemble')
def webTask = tasks.getByPath(':webserver:webcapsule:assemble')
task deployNodes(type: net.corda.plugins.Cordform, dependsOn: ['jar', nodeTask, webTask]) {
    directory file("$buildDir/nodes")
    nodeDefaults {
        cordapp project(':finance')
        cordapp project(':samples:simm-valuation-demo:contracts-states')
        cordapp project(':samples:simm-valuation-demo:flows')
        rpcUsers = [['username': "default", 'password': "default", 'permissions': [ 'ALL' ]]]
    }
    signing {
        enabled false
    }
    node {
        name "O=Notary Service,L=Zurich,C=CH"
        notary = [validating : true]
        p2pPort 10002
        rpcSettings {
            address "localhost:10014"
            adminAddress "localhost:10015"
        }
        rpcUsers = []
        extraConfig = [
                custom: [
                        jvmArgs: ["-Xmx1g"]
                ],
               'h2Settings.address' : 'localhost:10038'
        ]
    }
    node {
        name "O=Bank A,L=London,C=GB"
        p2pPort 10004
        webPort 10005
        rpcSettings {
            address("localhost:10016")
            adminAddress("localhost:10017")
        }
        extraConfig = [
                custom: [
                        jvmArgs: ["-Xmx1g"]
                ],
                'h2Settings.address' : 'localhost:10039'
        ]
    }
    node {
        name "O=Bank B,L=New York,C=US"
        p2pPort 10007
        webPort 10008
        rpcSettings {
            address("localhost:10026")
            adminAddress("localhost:10027")
        }
        extraConfig = [
                custom: [
                        jvmArgs: ["-Xmx1g"]
                ],
                'h2Settings.address' : 'localhost:10040'
        ]
    }
    node {
        name "O=Bank C,L=Tokyo,C=JP"
        p2pPort 10010
        webPort 10011
        rpcSettings {
            address("localhost:10036")
            adminAddress("localhost:10037")
        }
        extraConfig = [
                custom: [
                        jvmArgs: ["-Xmx1g"]
                ],
                'h2Settings.address' : 'localhost:10041'
        ]
    }
}

task integrationTest(type: Test, dependsOn: []) {
    testClassesDirs = sourceSets.integrationTest.output.classesDirs
    classpath = sourceSets.integrationTest.runtimeClasspath
}

<<<<<<< HEAD
task scenarioJar(type: Jar, dependsOn: classes) {
    classifier "behave-test"
    from sourceSets.scenario.output
=======
cordapp {
    info {
        vendor = 'R3'
        targetPlatformVersion = corda_platform_version.toInteger()
    }
>>>>>>> 47068e6b
}<|MERGE_RESOLUTION|>--- conflicted
+++ resolved
@@ -156,15 +156,14 @@
     classpath = sourceSets.integrationTest.runtimeClasspath
 }
 
-<<<<<<< HEAD
 task scenarioJar(type: Jar, dependsOn: classes) {
     classifier "behave-test"
     from sourceSets.scenario.output
-=======
+}
+
 cordapp {
     info {
         vendor = 'R3'
         targetPlatformVersion = corda_platform_version.toInteger()
     }
->>>>>>> 47068e6b
 }