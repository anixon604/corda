package net.corda.core.contracts

import kotlin.reflect.KClass
import net.corda.core.contracts.TransactionVerificationException.TransactionContractConflictException

/**
 * This annotation is required by any [ContractState] which needs to ensure that it is only ever processed as part of a
 * [TransactionState] referencing the specified [Contract]. It may be omitted in the case that the [ContractState] class
 * is defined as an inner class of its owning [Contract] class, in which case the "X belongs to Y" relationship is taken
 * to be implicitly declared.
 *
 * During verification of transactions, prior to their being written into the ledger, all input and output states are
 * checked to ensure that their [ContractState]s match with their [Contract]s as specified either by this annotation, or
 * by their inner/outer class relationship.
 *
<<<<<<< HEAD
 * The transaction will fail with a [TransactionContractConflictException] if any mismatch is detected.
=======
 * The transaction will write a warning to the log (for corDapps with a target version less than 4) or
 * fail with a [TransactionContractConflictException] if any mismatch is detected.
>>>>>>> 2622c8fe
 *
 * @param value The class of the [Contract] to which states of the annotated [ContractState] belong.
 */
@Retention(AnnotationRetention.RUNTIME)
@Target(AnnotationTarget.CLASS)
annotation class BelongsToContract(val value: KClass<out Contract>)<|MERGE_RESOLUTION|>--- conflicted
+++ resolved
@@ -13,12 +13,8 @@
  * checked to ensure that their [ContractState]s match with their [Contract]s as specified either by this annotation, or
  * by their inner/outer class relationship.
  *
-<<<<<<< HEAD
- * The transaction will fail with a [TransactionContractConflictException] if any mismatch is detected.
-=======
  * The transaction will write a warning to the log (for corDapps with a target version less than 4) or
  * fail with a [TransactionContractConflictException] if any mismatch is detected.
->>>>>>> 2622c8fe
  *
  * @param value The class of the [Contract] to which states of the annotated [ContractState] belong.
  */
