MAKEFLAGS = -s

name = avian
version = 0.5

build-arch := $(shell uname -m \
	| sed 's/^i.86$$/i386/' \
	| sed 's/^arm.*$$/arm/' \
	| sed 's/ppc/powerpc/')

ifeq (Power,$(filter Power,$(build-arch)))
	build-arch = powerpc
endif

build-platform := \
	$(shell uname -s | tr [:upper:] [:lower:] \
		| sed 's/^mingw32.*$$/mingw32/' \
		| sed 's/^cygwin.*$$/cygwin/')

arch = $(build-arch)
bootimage-platform = \
	$(subst cygwin,windows,$(subst mingw32,windows,$(build-platform)))
platform = $(bootimage-platform)

mode = fast
process = compile

ifneq ($(process),compile)
	options := -$(process)
endif
ifneq ($(mode),fast)
	options := $(options)-$(mode)
endif
ifeq ($(bootimage),true)
	options := $(options)-bootimage
endif
ifeq ($(heapdump),true)
	options := $(options)-heapdump
endif
ifeq ($(tails),true)
	options := $(options)-tails
endif
ifeq ($(continuations),true)
	options := $(options)-continuations
endif

root := $(shell (cd .. && pwd))
build = build/$(platform)-$(arch)$(options)
classpath-build = $(build)/classpath
test-build = $(build)/test
src = src
classpath-src = classpath
test = test
win32 ?= $(root)/win32
win64 ?= $(root)/win64

classpath = avian

test-executable = $(shell pwd)/$(executable)
boot-classpath = $(classpath-build)
embed-prefix = /avian-embedded

native-path = echo

ifeq ($(build-platform),cygwin)
	native-path = cygpath -m
endif

path-separator = :

ifneq (,$(filter mingw32 cygwin,$(build-platform)))
	path-separator = ;
endif

library-path-variable = LD_LIBRARY_PATH

ifeq ($(build-platform),darwin)
	library-path-variable = DYLD_LIBRARY_PATH
endif

ifneq ($(openjdk),)
	openjdk-arch = $(arch)
	ifeq ($(arch),x86_64)
		openjdk-arch = amd64
	endif

	ifneq ($(openjdk-src),)
		include openjdk-src.mk
	  options := $(options)-openjdk-src
		classpath-objects = $(openjdk-objects) $(openjdk-local-objects)
		classpath-cflags = -DAVIAN_OPENJDK_SRC -DBOOT_JAVAHOME
		openjdk-jar-dep = $(build)/openjdk-jar.dep
		classpath-jar-dep = $(openjdk-jar-dep)
		javahome = $(embed-prefix)/javahomeJar
		javahome-files = lib/zi lib/currency.data lib/security/java.security \
			lib/security/java.policy lib/security/cacerts

		local-policy = lib/security/local_policy.jar
		ifeq ($(shell test -e "$(openjdk)/$(local-policy)" && echo found),found)
			javahome-files += $(local-policy)
		endif

		export-policy = lib/security/US_export_policy.jar
		ifeq ($(shell test -e "$(openjdk)/$(export-policy)" && echo found),found)
			javahome-files += $(export-policy)
		endif

		ifeq ($(platform),windows)
			javahome-files += lib/tzmappings
		endif
		javahome-object = $(build)/javahome-jar.o
		boot-javahome-object = $(build)/boot-javahome.o
	else
	  options := $(options)-openjdk
		test-executable = $(shell pwd)/$(executable-dynamic)
		ifeq ($(build-platform),darwin)
			library-path = \
				$(library-path-variable)=$(build):$(openjdk)/jre/lib
		else
			library-path = \
				$(library-path-variable)=$(build):$(openjdk)/jre/lib/$(openjdk-arch)
		endif
		javahome = "$$($(native-path) "$(openjdk)/jre")"
	endif

  classpath = openjdk
	boot-classpath := "$(boot-classpath)$(path-separator)$$($(native-path) "$(openjdk)/jre/lib/rt.jar")"
	build-javahome = $(openjdk)/jre
endif

ifeq ($(classpath),avian)
	jni-sources := $(shell find $(classpath-src) -name '*.cpp')
	jni-objects = $(call cpp-objects,$(jni-sources),$(classpath-src),$(build))
	classpath-objects = $(jni-objects)
endif

input = List

build-cxx = g++
build-cc = gcc

mflag =
ifneq ($(platform),darwin)
	ifeq ($(arch),i386)
		mflag = -m32
	endif
	ifeq ($(arch),x86_64)
		mflag = -m64
	endif
endif

cxx = $(build-cxx) $(mflag)
cc = $(build-cc) $(mflag)

ar = ar
ranlib = ranlib
dlltool = dlltool
vg = nice valgrind --num-callers=32 --db-attach=yes --freelist-vol=100000000
vg += --leak-check=full --suppressions=valgrind.supp
db = gdb --args
javac = "$(JAVA_HOME)/bin/javac"
javah = "$(JAVA_HOME)/bin/javah"
jar = "$(JAVA_HOME)/bin/jar"
strip = strip
strip-all = --strip-all

rdynamic = -rdynamic

# note that we suppress the non-virtual-dtor warning because we never
# use the delete operator, which means we don't need virtual
# destructors:
warnings = -Wall -Wextra -Werror -Wunused-parameter -Winit-self \
	-Wno-non-virtual-dtor

target-cflags = -DTARGET_BYTES_PER_WORD=$(pointer-size)

common-cflags = $(warnings) -fno-rtti -fno-exceptions \
	"-I$(JAVA_HOME)/include" -idirafter $(src) -I$(build) $(classpath-cflags) \
	-D__STDC_LIMIT_MACROS -D_JNI_IMPLEMENTATION_ -DAVIAN_VERSION=\"$(version)\" \
	-DUSE_ATOMIC_OPERATIONS -DAVIAN_JAVA_HOME=\"$(javahome)\" \
	-DAVIAN_EMBED_PREFIX=\"$(embed-prefix)\" $(target-cflags)

ifneq (,$(filter i386 x86_64,$(arch)))
	ifeq ($(use-frame-pointer),true)
		common-cflags += -fno-omit-frame-pointer -DAVIAN_USE_FRAME_POINTER
		asmflags += -DAVIAN_USE_FRAME_POINTER
	endif
endif

build-cflags = $(common-cflags) -fPIC -fvisibility=hidden \
	"-I$(JAVA_HOME)/include/linux" -I$(src) -pthread

converter-cflags = -D__STDC_CONSTANT_MACROS -Isrc/binaryToObject \
	-fno-rtti -fno-exceptions

cflags = $(build-cflags)

common-lflags = -lm -lz $(classpath-lflags)

build-lflags = -lz -lpthread -ldl

lflags = $(common-lflags) -lpthread -ldl

version-script-flag = -Wl,--version-script=openjdk.ld

build-system = posix

system = posix
asm = x86

pointer-size = 8

so-prefix = lib
so-suffix = .so

shared = -shared

openjdk-extra-cflags = -fvisibility=hidden

bootimage-cflags = -DTARGET_BYTES_PER_WORD=$(pointer-size)

developer-dir := $(shell if test -d /Developer; then echo /Developer; \
	else echo /Applications/Xcode.app/Contents/Developer; fi)

ifeq ($(build-arch),powerpc)
	ifneq ($(arch),$(build-arch))
		bootimage-cflags += -DTARGET_OPPOSITE_ENDIAN
	endif
endif

ifeq ($(arch),i386)
	pointer-size = 4
endif
ifeq ($(arch),powerpc)
	asm = powerpc
	pointer-size = 4

	ifneq ($(arch),$(build-arch))
		bootimage-cflags += -DTARGET_OPPOSITE_ENDIAN
	endif

	ifneq ($(platform),darwin)
		ifneq ($(arch),$(build-arch))
			converter-cflags += -DOPPOSITE_ENDIAN
			cxx = powerpc-linux-gnu-g++
			cc = powerpc-linux-gnu-gcc
			ar = powerpc-linux-gnu-ar
			ranlib = powerpc-linux-gnu-ranlib
			strip = powerpc-linux-gnu-strip
		endif
	endif
endif
ifeq ($(arch),arm)
	asm = arm
	pointer-size = 4
	ifeq ($(build-platform),darwin)
		ios = true
	else
		no-psabi = -Wno-psabi
		cflags += -marm $(no-psabi)
	endif

	ifneq ($(arch),$(build-arch))
		ifeq ($(platform),darwin)
			ios-bin = $(developer-dir)/Platforms/iPhoneOS.platform/Developer/usr/bin
			cxx = $(ios-bin)/g++
			cc = $(ios-bin)/gcc
			ar = $(ios-bin)/ar
			ranlib = $(ios-bin)/ranlib
			strip = $(ios-bin)/strip
		else
			cxx = arm-linux-gnueabi-g++
			cc = arm-linux-gnueabi-gcc
			ar = arm-linux-gnueabi-ar
			ranlib = arm-linux-gnueabi-ranlib
			strip = arm-linux-gnueabi-strip
		endif
	endif
endif

ifeq ($(ios),true)
	cflags += -DAVIAN_IOS
endif

ifeq ($(platform),linux)
	bootimage-cflags += -DTARGET_PLATFORM_LINUX
endif

ifeq ($(build-platform),darwin)
	build-cflags = $(common-cflags) -fPIC -fvisibility=hidden -I$(src)
	cflags += -I/System/Library/Frameworks/JavaVM.framework/Headers/
	build-lflags += -framework CoreFoundation
endif

ifeq ($(platform),darwin)
	bootimage-cflags += -DTARGET_PLATFORM_DARWIN

	ifeq (${OSX_SDK_SYSROOT},)
		OSX_SDK_SYSROOT = 10.4u
	endif
	ifeq (${OSX_SDK_VERSION},)
		OSX_SDK_VERSION = 10.4
	endif
	ifneq ($(build-platform),darwin)
		cxx = i686-apple-darwin8-g++ $(mflag)
		cc = i686-apple-darwin8-gcc $(mflag)
		ar = i686-apple-darwin8-ar
		ranlib = i686-apple-darwin8-ranlib
		strip = i686-apple-darwin8-strip
		sysroot = /opt/mac/SDKs/MacOSX${OSX_SDK_SYSROOT}.sdk
		cflags = -I$(sysroot)/System/Library/Frameworks/JavaVM.framework/Versions/1.5.0/Headers/ \
			$(common-cflags) -fPIC -fvisibility=hidden -I$(src)
	endif

	version-script-flag =
	lflags = $(common-lflags) -ldl -framework CoreFoundation \
		-Wl,-compatibility_version,1.0.0
	ifneq ($(arch),arm)
		lflags +=	-framework CoreServices -framework SystemConfiguration \
			-framework Security
	endif
	ifeq ($(bootimage),true)
		bootimage-lflags = -Wl,-segprot,__RWX,rwx,rwx
	endif
	rdynamic =
	strip-all = -S -x
	so-suffix = .dylib
	shared = -dynamiclib

	sdk-dir = $(developer-dir)/Platforms/iPhoneOS.platform/Developer/SDKs

<<<<<<< HEAD
	ios-version := $(shell if test -d $(sdk-dir)/iPhoneOS5.1.sdk; then echo 5.1; \
  elif test -d $(sdk-dir)/iPhoneOS5.0.sdk; then echo 5.0; \
  elif test -d $(sdk-dir)/iPhoneOS4.3.sdk; then echo 4.3; \
  elif test -d $(sdk-dir)/iPhoneOS4.2.sdk; then echo 4.2; \
  else echo; fi)

 	ifeq ($(ios-version),)
  	 x := $(error "couldn't find SDK for iOS version")
	endif

=======
>>>>>>> ba1f8aa6
	ifeq ($(arch),arm)
		ios-version := \
			$(shell if test -d $(sdk-dir)/iPhoneOS5.1.sdk; then echo 5.1; \
				elif test -d $(sdk-dir)/iPhoneOS5.0.sdk; then echo 5.0; \
				elif test -d $(sdk-dir)/iPhoneOS4.3.sdk; then echo 4.3; \
				elif test -d $(sdk-dir)/iPhoneOS4.2.sdk; then echo 4.2; \
				else echo; fi)

		ifeq ($(ios-version),)
			x := $(error "couldn't find SDK for iOS version")
		endif

		ifeq ($(build-arch),powerpc)
			converter-cflags += -DOPPOSITE_ENDIAN
		endif
		flags = -arch armv7 -isysroot \
			$(sdk-dir)/iPhoneOS$(ios-version).sdk/
		openjdk-extra-cflags += $(flags)
		cflags += $(flags)
		asmflags += $(flags)
		lflags += $(flags)
	endif

	ifeq ($(arch),powerpc)
		ifneq (,$(filter i386 x86_64 arm,$(build-arch)))
			converter-cflags += -DOPPOSITE_ENDIAN
		endif
		openjdk-extra-cflags += -arch ppc -mmacosx-version-min=${OSX_SDK_VERSION}
		cflags += -arch ppc -mmacosx-version-min=${OSX_SDK_VERSION}
		asmflags += -arch ppc -mmacosx-version-min=${OSX_SDK_VERSION}
		lflags += -arch ppc -mmacosx-version-min=${OSX_SDK_VERSION}
	endif

	ifeq ($(arch),i386)
		ifeq ($(build-arch),powerpc)
			converter-cflags += -DOPPOSITE_ENDIAN
		endif
		openjdk-extra-cflags += -arch i386 -mmacosx-version-min=${OSX_SDK_VERSION}
		cflags += -arch i386 -mmacosx-version-min=${OSX_SDK_VERSION}
		asmflags += -arch i386 -mmacosx-version-min=${OSX_SDK_VERSION}
		lflags += -arch i386 -mmacosx-version-min=${OSX_SDK_VERSION}
	endif

	ifeq ($(arch),x86_64)
		ifeq ($(build-arch),powerpc)
			converter-cflags += -DOPPOSITE_ENDIAN
		endif
		openjdk-extra-cflags += -arch x86_64
		cflags += -arch x86_64
		asmflags += -arch x86_64
		lflags += -arch x86_64
	endif
endif

ifeq ($(platform),windows)
	bootimage-cflags += -DTARGET_PLATFORM_WINDOWS

	inc = "$(win32)/include"
	lib = "$(win32)/lib"

	embed-prefix = c:/avian-embedded

	system = windows

	so-prefix =
	so-suffix = .dll
	exe-suffix = .exe

	lflags = -L$(lib) $(common-lflags) -lws2_32 -liphlpapi -mwindows -mconsole
	cflags = -I$(inc) $(common-cflags) -DWINVER=0x0500 -DTARGET_PLATFORM_WINDOWS

	ifeq (,$(filter mingw32 cygwin,$(build-platform)))
		openjdk-extra-cflags += -I$(src)/openjdk/caseSensitive
		cxx = x86_64-w64-mingw32-g++ -m32
		cc = x86_64-w64-mingw32-gcc -m32
		dlltool = x86_64-w64-mingw32-dlltool -mi386 --as-flags=--32 
		ar = x86_64-w64-mingw32-ar
		ranlib = x86_64-w64-mingw32-ranlib
		strip = x86_64-w64-mingw32-strip --strip-all
	else
		build-system = windows
		common-cflags += "-I$(JAVA_HOME)/include/win32"
		build-cflags = $(common-cflags) -I$(src) -I$(inc) -mthreads
		openjdk-extra-cflags =
		build-lflags = -L$(lib) $(common-lflags)
		ifeq ($(build-platform),cygwin)
			build-cxx = i686-w64-mingw32-g++
			build-cc = i686-w64-mingw32-gcc
			dlltool = i686-w64-mingw32-dlltool
			ar = i686-w64-mingw32-ar
			ranlib = i686-w64-mingw32-ranlib
			strip = i686-w64-mingw32-strip
		endif
	endif

	ifeq ($(arch),x86_64)
		ifeq ($(build-platform),cygwin)
			build-cxx = x86_64-w64-mingw32-g++
			build-cc = x86_64-w64-mingw32-gcc
		endif
		cxx = x86_64-w64-mingw32-g++ $(mflag)
		cc = x86_64-w64-mingw32-gcc $(mflag)
		dlltool = x86_64-w64-mingw32-dlltool
		ar = x86_64-w64-mingw32-ar
		ranlib = x86_64-w64-mingw32-ranlib
		strip = x86_64-w64-mingw32-strip
		inc = "$(win64)/include"
		lib = "$(win64)/lib"
	else
		shared += -Wl,--add-stdcall-alias
	endif
endif

ifeq ($(mode),debug)
	optimization-cflags = -O0 -g3
	strip = :
endif
ifeq ($(mode),debug-fast)
	optimization-cflags = -O0 -g3 -DNDEBUG
	strip = :
endif
ifeq ($(mode),stress)
	optimization-cflags = -O0 -g3 -DVM_STRESS
	strip = :
endif
ifeq ($(mode),stress-major)
	optimization-cflags = -O0 -g3 -DVM_STRESS -DVM_STRESS_MAJOR
	strip = :
endif
ifeq ($(mode),fast)
	optimization-cflags = -O3 -g3 -DNDEBUG
	use-lto = true
endif
ifeq ($(mode),small)
	optimization-cflags = -Os -g3 -DNDEBUG
	use-lto = true
endif

ifeq ($(use-lto),true)
# only try to use LTO when GCC 4.6.0 or greater is available
	gcc-major := $(shell $(cc) -dumpversion | cut -f1 -d.)
	gcc-minor := $(shell $(cc) -dumpversion | cut -f2 -d.)
	ifeq ($(shell expr 4 \< $(gcc-major) \
			\| \( 4 \<= $(gcc-major) \& 6 \<= $(gcc-minor) \)),1)
		optimization-cflags += -flto
		no-lto = -fno-lto
		lflags += $(optimization-cflags)
	endif
endif

cflags += $(optimization-cflags)

ifneq ($(platform),darwin)
ifeq ($(arch),i386)
# this is necessary to support __sync_bool_compare_and_swap:
	cflags += -march=i586
	lflags += -march=i586
endif
endif

output = -o $(1)
as := $(cc)
ld := $(cc)
build-ld := $(build-cc)

ifdef msvc
	windows-java-home := $(shell cygpath -m "$(JAVA_HOME)")
	zlib := $(shell cygpath -m "$(win32)/msvc")
	cxx = "$(msvc)/BIN/cl.exe"
	cc = $(cxx)
	ld = "$(msvc)/BIN/link.exe"
	mt = "mt.exe"
	cflags = -nologo -DAVIAN_VERSION=\"$(version)\" -D_JNI_IMPLEMENTATION_ \
		-DUSE_ATOMIC_OPERATIONS -DAVIAN_JAVA_HOME=\"$(javahome)\" \
		-DAVIAN_EMBED_PREFIX=\"$(embed-prefix)\" \
		-Fd$(build)/$(name).pdb -I"$(zlib)/include" -I$(src) -I"$(build)" \
		-I"$(windows-java-home)/include" -I"$(windows-java-home)/include/win32" \
		-DTARGET_BYTES_PER_WORD=$(pointer-size) -DTARGET_PLATFORM_WINDOWS
	shared = -dll
	lflags = -nologo -LIBPATH:"$(zlib)/lib" -DEFAULTLIB:ws2_32 \
		-DEFAULTLIB:zlib -MANIFEST -debug
	output = -Fo$(1)

	ifeq ($(mode),debug)
		cflags += -Od -Zi -MDd
	endif
	ifeq ($(mode),debug-fast)
		cflags += -Od -Zi -DNDEBUG
	endif
	ifeq ($(mode),fast)
		cflags += -O2 -GL -Zi -DNDEBUG
		lflags += -LTCG
	endif
	ifeq ($(mode),small)
		cflags += -O1s -Zi -GL -DNDEBUG
		lflags += -LTCG
	endif

	strip = :
endif

cpp-objects = $(foreach x,$(1),$(patsubst $(2)/%.cpp,$(3)/%.o,$(x)))
asm-objects = $(foreach x,$(1),$(patsubst $(2)/%.S,$(3)/%-asm.o,$(x)))
java-classes = $(foreach x,$(1),$(patsubst $(2)/%.java,$(3)/%.class,$(x)))

generated-code = \
	$(build)/type-enums.cpp \
	$(build)/type-declarations.cpp \
	$(build)/type-constructors.cpp \
	$(build)/type-initializations.cpp \
	$(build)/type-java-initializations.cpp \
	$(build)/type-name-initializations.cpp \
	$(build)/type-maps.cpp

vm-depends := $(generated-code) $(wildcard $(src)/*.h)

vm-sources = \
	$(src)/$(system).cpp \
	$(src)/finder.cpp \
	$(src)/machine.cpp \
	$(src)/util.cpp \
	$(src)/heap.cpp \
	$(src)/$(process).cpp \
	$(src)/classpath-$(classpath).cpp \
	$(src)/builtin.cpp \
	$(src)/jnienv.cpp \
	$(src)/process.cpp

vm-asm-sources = $(src)/$(asm).S

target-asm = $(asm)

ifeq ($(process),compile)
	vm-sources += \
		$(src)/compiler.cpp \
		$(src)/$(target-asm).cpp

	vm-asm-sources += $(src)/compile-$(asm).S
endif

vm-cpp-objects = $(call cpp-objects,$(vm-sources),$(src),$(build))
vm-asm-objects = $(call asm-objects,$(vm-asm-sources),$(src),$(build))
vm-objects = $(vm-cpp-objects) $(vm-asm-objects)

heapwalk-sources = $(src)/heapwalk.cpp 
heapwalk-objects = \
	$(call cpp-objects,$(heapwalk-sources),$(src),$(build))

ifeq ($(heapdump),true)
	vm-sources += $(src)/heapdump.cpp
	vm-heapwalk-objects = $(heapwalk-objects)
	cflags += -DAVIAN_HEAPDUMP
endif

ifeq ($(tails),true)
	cflags += -DAVIAN_TAILS
endif

ifeq ($(continuations),true)
	cflags += -DAVIAN_CONTINUATIONS
	asmflags += -DAVIAN_CONTINUATIONS
endif

bootimage-generator-sources = $(src)/bootimage.cpp 
bootimage-generator-objects = \
	$(call cpp-objects,$(bootimage-generator-sources),$(src),$(build))
bootimage-generator = $(build)/bootimage-generator

bootimage-bin = $(build)/bootimage.bin
bootimage-object = $(build)/bootimage-bin.o

codeimage-bin = $(build)/codeimage.bin
codeimage-object = $(build)/codeimage-bin.o

ifeq ($(bootimage),true)
	vm-classpath-objects = $(bootimage-object) $(codeimage-object)
	cflags += -DBOOT_IMAGE -DAVIAN_CLASSPATH=\"\"
else
	vm-classpath-objects = $(classpath-object)
	cflags += -DBOOT_CLASSPATH=\"[classpathJar]\" \
		-DAVIAN_CLASSPATH=\"[classpathJar]\"
endif

cflags += $(extra-cflags)
lflags += $(extra-lflags)

openjdk-cflags += $(extra-cflags)

driver-source = $(src)/main.cpp
driver-object = $(build)/main.o
driver-dynamic-objects = \
	$(build)/main-dynamic.o

boot-source = $(src)/boot.cpp
boot-object = $(build)/boot.o

generator-depends := $(wildcard $(src)/*.h)
generator-sources = \
	$(src)/type-generator.cpp \
	$(src)/$(build-system).cpp \
	$(src)/finder.cpp
generator-cpp-objects = \
	$(foreach x,$(1),$(patsubst $(2)/%.cpp,$(3)/%-build.o,$(x)))
generator-objects = \
	$(call generator-cpp-objects,$(generator-sources),$(src),$(build))
generator = $(build)/generator

converter-objects = \
	$(build)/binaryToObject-main.o \
	$(build)/binaryToObject-elf64.o \
	$(build)/binaryToObject-elf32.o \
	$(build)/binaryToObject-mach-o64.o \
	$(build)/binaryToObject-mach-o32.o \
	$(build)/binaryToObject-pe.o
converter = $(build)/binaryToObject

static-library = $(build)/lib$(name).a
executable = $(build)/$(name)${exe-suffix}
dynamic-library = $(build)/$(so-prefix)jvm$(so-suffix)
executable-dynamic = $(build)/$(name)-dynamic${exe-suffix}

ifneq ($(classpath),avian)
# Assembler, ConstantPool, and Stream are not technically needed for a
# working build, but we include them since our Subroutine test uses
# them to synthesize a class:
	classpath-sources := \
		$(classpath-src)/avian/Addendum.java \
		$(classpath-src)/avian/Assembler.java \
		$(classpath-src)/avian/Callback.java \
		$(classpath-src)/avian/CallbackReceiver.java \
		$(classpath-src)/avian/ClassAddendum.java \
		$(classpath-src)/avian/Classes.java \
		$(classpath-src)/avian/ConstantPool.java \
		$(classpath-src)/avian/Continuations.java \
		$(classpath-src)/avian/FieldAddendum.java \
		$(classpath-src)/avian/IncompatibleContinuationException.java \
		$(classpath-src)/avian/Machine.java \
		$(classpath-src)/avian/MethodAddendum.java \
		$(classpath-src)/avian/Singleton.java \
		$(classpath-src)/avian/Stream.java \
		$(classpath-src)/avian/SystemClassLoader.java \
		$(classpath-src)/avian/VMClass.java \
		$(classpath-src)/avian/VMField.java \
		$(classpath-src)/avian/VMMethod.java \
		$(classpath-src)/avian/resource/Handler.java

	ifneq ($(openjdk),)
		classpath-sources := $(classpath-sources) \
			$(classpath-src)/avian/OpenJDK.java
	endif
else
	classpath-sources := $(shell find $(classpath-src) -name '*.java')
endif

classpath-classes = \
	$(call java-classes,$(classpath-sources),$(classpath-src),$(classpath-build))
classpath-object = $(build)/classpath-jar.o
classpath-dep = $(classpath-build).dep

vm-classes = \
	avian/*.class \
	avian/resource/*.class

test-sources = $(wildcard $(test)/*.java)
test-classes = $(call java-classes,$(test-sources),$(test),$(test-build))
test-dep = $(test-build).dep

test-extra-sources = $(wildcard $(test)/extra/*.java)
test-extra-classes = \
	$(call java-classes,$(test-extra-sources),$(test),$(test-build))
test-extra-dep = $(test-build)-extra.dep

ifeq ($(continuations),true)
	continuation-tests = \
		extra.Continuations \
		extra.Coroutines \
		extra.DynamicWind
endif

ifeq ($(tails),true)
	tail-tests = \
		extra.Tails
endif

class-name = $(patsubst $(1)/%.class,%,$(2))
class-names = $(foreach x,$(2),$(call class-name,$(1),$(x)))

test-flags = -cp $(build)/test

test-args = $(test-flags) $(input)

.PHONY: build
build: $(static-library) $(executable) $(dynamic-library) \
	$(executable-dynamic) $(classpath-dep) $(test-dep) $(test-extra-dep)

$(test-dep): $(classpath-dep)

$(test-extra-dep): $(classpath-dep)

.PHONY: run
run: build
	$(library-path) $(test-executable) $(test-args)

.PHONY: debug
debug: build
	$(library-path) gdb --args $(test-executable) $(test-args)

.PHONY: vg
vg: build
	$(library-path) $(vg) $(test-executable) $(test-args)

.PHONY: test
test: build
	$(library-path) /bin/sh $(test)/test.sh 2>/dev/null \
		$(test-executable) $(mode) "$(test-flags)" \
		$(call class-names,$(test-build),$(test-classes)) \
		$(continuation-tests) $(tail-tests)

.PHONY: tarball
tarball:
	@echo "creating build/avian-$(version).tar.bz2"
	@mkdir -p build
	(cd .. && tar --exclude=build --exclude='.*' --exclude='*~' -cjf \
		avian/build/avian-$(version).tar.bz2 avian)

.PHONY: javadoc
javadoc:
	javadoc -sourcepath classpath -d build/javadoc -subpackages avian:java \
		-windowtitle "Avian v$(version) Class Library API" \
		-doctitle "Avian v$(version) Class Library API" \
		-header "Avian v$(version)" \
		-bottom "<a href=\"http://oss.readytalk.com/avian/\">http://oss.readytalk.com/avian</a>"

.PHONY: clean
clean:
	@echo "removing build"
	rm -rf build

$(build)/compile-x86-asm.o: $(src)/continuations-x86.S

gen-arg = $(shell echo $(1) | sed -e 's:$(build)/type-\(.*\)\.cpp:\1:')
$(generated-code): %.cpp: $(src)/types.def $(generator) $(classpath-dep)
	@echo "generating $(@)"
	@mkdir -p $(dir $(@))
	$(generator) $(boot-classpath) $(<) $(@) $(call gen-arg,$(@))

$(classpath-build)/%.class: $(classpath-src)/%.java
	@echo $(<)

$(classpath-dep): $(classpath-sources)
	@echo "compiling classpath classes"
	@mkdir -p $(classpath-build)
	$(javac) -d $(classpath-build) -bootclasspath $(boot-classpath) \
		$(shell $(MAKE) -s --no-print-directory build=$(build) \
			$(classpath-classes))
	@touch $(@)

$(test-build)/%.class: $(test)/%.java
	@echo $(<)

$(test-dep): $(test-sources)
	@echo "compiling test classes"
	@mkdir -p $(test-build)
	files="$(shell $(MAKE) -s --no-print-directory build=$(build) $(test-classes))"; \
	if test -n "$${files}"; then \
		$(javac) -d $(test-build) -bootclasspath $(boot-classpath) $${files}; \
	fi
	$(javac) -source 1.2 -target 1.1 -XDjsrlimit=0 -d $(test-build) \
		-bootclasspath $(boot-classpath) test/Subroutine.java
	@touch $(@)

$(test-extra-dep): $(test-extra-sources)
	@echo "compiling extra test classes"
	@mkdir -p $(test-build)
	files="$(shell $(MAKE) -s --no-print-directory build=$(build) $(test-extra-classes))"; \
	if test -n "$${files}"; then \
		$(javac) -d $(test-build) -bootclasspath $(boot-classpath) $${files}; \
	fi
	@touch $(@)

define compile-object
	@echo "compiling $(@)"
	@mkdir -p $(dir $(@))
	$(cxx) $(cflags) -c $(<) $(call output,$(@))
endef

define compile-asm-object
	@echo "compiling $(@)"
	@mkdir -p $(dir $(@))
	$(as) -I$(src) $(asmflags) -c $(<) -o $(@)
endef

$(vm-cpp-objects): $(build)/%.o: $(src)/%.cpp $(vm-depends)
	$(compile-object)

$(vm-asm-objects): $(build)/%-asm.o: $(src)/%.S
	$(compile-asm-object)

$(bootimage-generator-objects): $(build)/%.o: $(src)/%.cpp $(vm-depends)
	$(compile-object)

$(heapwalk-objects): $(build)/%.o: $(src)/%.cpp $(vm-depends)
	$(compile-object)

$(driver-object): $(driver-source)
	$(compile-object)

$(build)/main-dynamic.o: $(driver-source)
	@echo "compiling $(@)"
	@mkdir -p $(dir $(@))
	$(cxx) $(cflags) -DBOOT_LIBRARY=\"$(so-prefix)jvm$(so-suffix)\" \
		-c $(<) $(call output,$(@))

$(boot-object): $(boot-source)
	$(compile-object)

$(boot-javahome-object): $(src)/boot-javahome.cpp
	$(compile-object)

$(build)/binaryToObject-main.o: $(src)/binaryToObject/main.cpp
	$(build-cxx) $(converter-cflags) -c $(^) -o $(@)

$(build)/binaryToObject-elf64.o: $(src)/binaryToObject/elf.cpp
	$(build-cxx) $(converter-cflags) -DBITS_PER_WORD=64 -c $(^) -o $(@)

$(build)/binaryToObject-elf32.o: $(src)/binaryToObject/elf.cpp
	$(build-cxx) $(converter-cflags) -DBITS_PER_WORD=32 -c $(^) -o $(@)

$(build)/binaryToObject-mach-o64.o: $(src)/binaryToObject/mach-o.cpp
	$(build-cxx) $(converter-cflags) -DBITS_PER_WORD=64 -c $(^) -o $(@)

$(build)/binaryToObject-mach-o32.o: $(src)/binaryToObject/mach-o.cpp
	$(build-cxx) $(converter-cflags) -DBITS_PER_WORD=32 -c $(^) -o $(@)

$(build)/binaryToObject-pe.o: $(src)/binaryToObject/pe.cpp
	$(build-cxx) $(converter-cflags) -c $(^) -o $(@)

$(converter): $(converter-objects)
	$(build-cc) $(^) -o $(@)

$(build)/classpath.jar: $(classpath-dep) $(classpath-jar-dep)
	@echo "creating $(@)"
	(wd=$$(pwd) && \
	 cd $(classpath-build) && \
	 $(jar) c0f "$$($(native-path) "$${wd}/$(@)")" .)

$(classpath-object): $(build)/classpath.jar $(converter)
	@echo "creating $(@)"
	$(converter) $(<) $(@) _binary_classpath_jar_start \
		_binary_classpath_jar_end $(platform) $(arch)

$(build)/javahome.jar:
	@echo "creating $(@)"
	(wd=$$(pwd) && \
	 cd "$(build-javahome)" && \
	 $(jar) c0f "$$($(native-path) "$${wd}/$(@)")" $(javahome-files))

$(javahome-object): $(build)/javahome.jar $(converter)
	@echo "creating $(@)"
	$(converter) $(<) $(@) _binary_javahome_jar_start \
		_binary_javahome_jar_end $(platform) $(arch)

$(generator-objects): $(generator-depends)
$(generator-objects): $(build)/%-build.o: $(src)/%.cpp
	@echo "compiling $(@)"
	@mkdir -p $(dir $(@))
	$(build-cxx) -DPOINTER_SIZE=$(pointer-size) -O0 -g3 $(build-cflags) \
		-c $(<) -o $(@)

$(jni-objects): $(build)/%.o: $(classpath-src)/%.cpp
	$(compile-object)

$(static-library): $(vm-objects) $(classpath-objects) $(vm-heapwalk-objects) \
		$(javahome-object) $(boot-javahome-object)
	@echo "creating $(@)"
	rm -rf $(@)
	$(ar) cru $(@) $(^)
	$(ranlib) $(@)

$(bootimage-bin): $(bootimage-generator)
	$(<) $(classpath-build) $(@) $(codeimage-bin)

$(bootimage-object): $(bootimage-bin) $(converter)
	@echo "creating $(@)"
	$(converter) $(<) $(@) _binary_bootimage_bin_start \
		_binary_bootimage_bin_end $(platform) $(arch) $(pointer-size) \
		writable

$(codeimage-object): $(bootimage-bin) $(converter)
	@echo "creating $(@)"
	$(converter) $(codeimage-bin) $(@) _binary_codeimage_bin_start \
		_binary_codeimage_bin_end $(platform) $(arch) $(pointer-size) \
		executable

executable-objects = $(vm-objects) $(classpath-objects) $(driver-object) \
	$(vm-heapwalk-objects) $(boot-object) $(vm-classpath-objects) \
	$(javahome-object) $(boot-javahome-object)

$(executable): $(executable-objects)
	@echo "linking $(@)"
ifeq ($(platform),windows)
ifdef msvc
	$(ld) $(lflags) $(executable-objects) -out:$(@) -PDB:$(@).pdb \
		-IMPLIB:$(@).lib -MANIFESTFILE:$(@).manifest
	$(mt) -manifest $(@).manifest -outputresource:"$(@);1"
else
	$(dlltool) -z $(@).def $(executable-objects)
	$(dlltool) -d $(@).def -e $(@).exp
	$(ld) $(@).exp $(executable-objects) $(lflags) -o $(@)
endif
else
	$(ld) $(executable-objects) $(rdynamic) $(lflags) $(bootimage-lflags) -o $(@)
endif
	$(strip) $(strip-all) $(@)

$(bootimage-generator):
	$(MAKE) mode=$(mode) \
		arch=$(build-arch) \
		platform=$(bootimage-platform) \
		openjdk=$(openjdk) \
		openjdk-src=$(openjdk-src) \
		bootimage-generator= \
		build-bootimage-generator=$(bootimage-generator) \
		target-cflags="$(bootimage-cflags)" \
		target-asm=$(asm) \
		$(bootimage-generator)

$(build-bootimage-generator): \
		$(vm-objects) $(classpath-object) $(classpath-objects) \
		$(heapwalk-objects) $(bootimage-generator-objects)
	@echo "linking $(@)"
ifeq ($(platform),windows)
ifdef msvc
	$(ld) $(lflags) $(^) -out:$(@) -PDB:$(@).pdb -IMPLIB:$(@).lib \
		-MANIFESTFILE:$(@).manifest
	$(mt) -manifest $(@).manifest -outputresource:"$(@);1"
else
	$(dlltool) -z $(@).def $(^)
	$(dlltool) -d $(@).def -e $(@).exp
	$(ld) $(@).exp $(^) $(lflags) -o $(@)
endif
else
	$(ld) $(^) $(rdynamic) $(lflags) -o $(@)
endif

$(dynamic-library): $(vm-objects) $(dynamic-object) $(classpath-objects) \
		$(vm-heapwalk-objects) $(boot-object) $(vm-classpath-objects) \
		$(classpath-libraries) $(javahome-object) $(boot-javahome-object)
	@echo "linking $(@)"
ifdef msvc
	$(ld) $(shared) $(lflags) $(^) -out:$(@) -PDB:$(@).pdb \
		-IMPLIB:$(build)/$(name).lib -MANIFESTFILE:$(@).manifest
	$(mt) -manifest $(@).manifest -outputresource:"$(@);2"
else
	$(ld) $(^) $(version-script-flag)	$(shared) $(lflags) $(bootimage-lflags) \
		-o $(@)
endif
	$(strip) $(strip-all) $(@)

# todo: the $(no-lto) flag below is due to odd undefined reference errors on
# Ubuntu 11.10 which may be fixable without disabling LTO.
$(executable-dynamic): $(driver-dynamic-objects) $(dynamic-library)
	@echo "linking $(@)"
ifdef msvc
	$(ld) $(lflags) -LIBPATH:$(build) -DEFAULTLIB:$(name) \
		-PDB:$(@).pdb -IMPLIB:$(@).lib $(driver-dynamic-objects) -out:$(@) \
		-MANIFESTFILE:$(@).manifest
	$(mt) -manifest $(@).manifest -outputresource:"$(@);1"
else
	$(ld) $(driver-dynamic-objects) -L$(build) -ljvm $(lflags) $(no-lto) -o $(@)
endif
	$(strip) $(strip-all) $(@)

$(generator): $(generator-objects)
	@echo "linking $(@)"
	$(build-ld) $(^) $(build-lflags) -o $(@)

$(openjdk-objects): $(build)/openjdk/%-openjdk.o: $(openjdk-src)/%.c \
		$(openjdk-headers-dep)
	@echo "compiling $(@)"
	@mkdir -p $(dir $(@))
	sed 's/^static jclass ia_class;//' < $(<) > $(build)/openjdk/$(notdir $(<))
ifeq ($(ios),true)
	sed \
		-e 's/^#ifndef __APPLE__/#if 1/' \
		-e 's/^#ifdef __APPLE__/#if 0/' \
		< "$(openjdk-src)/solaris/native/java/lang/ProcessEnvironment_md.c" \
		> $(build)/openjdk/ProcessEnvironment_md.c
	sed \
		-e 's/^#ifndef __APPLE__/#if 1/' \
		-e 's/^#ifdef __APPLE__/#if 0/' \
		< "$(openjdk-src)/solaris/native/java/lang/UNIXProcess_md.c" \
		> $(build)/openjdk/UNIXProcess_md.c
endif
	$(cc) -fPIC $(openjdk-extra-cflags) $(openjdk-cflags) \
		$(optimization-cflags) -w -c $(build)/openjdk/$(notdir $(<)) \
		$(call output,$(@))

$(openjdk-local-objects): $(build)/openjdk/%-openjdk.o: $(src)/openjdk/%.c \
		$(openjdk-headers-dep)
	@echo "compiling $(@)"
	@mkdir -p $(dir $(@))
	$(cc) -fPIC $(openjdk-extra-cflags) $(openjdk-cflags) \
		$(optimization-cflags) -w -c $(<) $(call output,$(@))

$(openjdk-headers-dep):
	@echo "generating openjdk headers"
	@mkdir -p $(dir $(@))
	$(javah) -d $(build)/openjdk -bootclasspath $(boot-classpath) \
		$(openjdk-headers-classes)
ifeq ($(platform),windows)
	sed 's/^#ifdef _WIN64/#if 1/' \
		< "$(openjdk-src)/windows/native/java/net/net_util_md.h" \
		> $(build)/openjdk/net_util_md.h
	sed \
		-e 's/\(^#include "net_util.h"\)/\1\n#if (defined _INC_NLDEF) || (defined _WS2DEF_)\n#define HIDE(x) hide_##x\n#else\n#define HIDE(x) x\n#define _WINSOCK2API_\n#endif/' \
		-e 's/\(IpPrefix[a-zA-Z_]*\)/HIDE(\1)/' \
		-e 's/\(IpSuffix[a-zA-Z_]*\)/HIDE(\1)/' \
		-e 's/\(IpDad[a-zA-Z_]*\)/HIDE(\1)/' \
		-e 's/\(ScopeLevel[a-zA-Z_]*\)/HIDE(\1)/' \
		-e 's/\(SCOPE_LEVEL[a-zA-Z_]*\)/HIDE(\1)/' \
		< "$(openjdk-src)/windows/native/java/net/NetworkInterface.h" \
		> $(build)/openjdk/NetworkInterface.h
	echo 'static int getAddrsFromAdapter(IP_ADAPTER_ADDRESSES *ptr, netaddr **netaddrPP);' >> $(build)/openjdk/NetworkInterface.h
endif
ifeq ($(platform),darwin)
	mkdir -p $(build)/openjdk/netinet
	for file in \
		/usr/include/netinet/ip.h \
		/usr/include/netinet/in_systm.h \
		/usr/include/netinet/ip_icmp.h \
		/usr/include/netinet/in_var.h \
		/usr/include/netinet/icmp6.h \
		/usr/include/netinet/ip_var.h; do \
		if [ ! -f "$(build)/openjdk/netinet/$$(basename $${file})" ]; then \
			ln "$${file}" "$(build)/openjdk/netinet/$$(basename $${file})"; \
		fi; \
	done
	mkdir -p $(build)/openjdk/netinet6
	for file in \
		/usr/include/netinet6/in6_var.h; do \
		if [ ! -f "$(build)/openjdk/netinet6/$$(basename $${file})" ]; then \
			ln "$${file}" "$(build)/openjdk/netinet6/$$(basename $${file})"; \
		fi; \
	done
	mkdir -p $(build)/openjdk/net
	for file in \
		/usr/include/net/if_arp.h; do \
		if [ ! -f "$(build)/openjdk/net/$$(basename $${file})" ]; then \
			ln "$${file}" "$(build)/openjdk/net/$$(basename $${file})"; \
		fi; \
	done
	mkdir -p $(build)/openjdk/sys
	for file in \
		/usr/include/sys/kern_event.h \
		/usr/include/sys/sys_domain.h; do \
		if [ ! -f "$(build)/openjdk/sys/$$(basename $${file})" ]; then \
			ln "$${file}" "$(build)/openjdk/sys/$$(basename $${file})"; \
		fi; \
	done
endif
	@touch $(@)

$(openjdk-jar-dep):
	@echo "extracting openjdk classes"
	@mkdir -p $(dir $(@))
	@mkdir -p $(classpath-build)
	(cd $(classpath-build) && \
		$(jar) xf "$$($(native-path) "$(openjdk)/jre/lib/rt.jar")" && \
		$(jar) xf "$$($(native-path) "$(openjdk)/jre/lib/jsse.jar")" && \
		$(jar) xf "$$($(native-path) "$(openjdk)/jre/lib/jce.jar")" && \
		$(jar) xf "$$($(native-path) "$(openjdk)/jre/lib/charsets.jar")" && \
		$(jar) xf "$$($(native-path) "$(openjdk)/jre/lib/ext/sunjce_provider.jar")" && \
		$(jar) xf "$$($(native-path) "$(openjdk)/jre/lib/resources.jar")")
	@touch $(@)<|MERGE_RESOLUTION|>--- conflicted
+++ resolved
@@ -329,19 +329,6 @@
 
 	sdk-dir = $(developer-dir)/Platforms/iPhoneOS.platform/Developer/SDKs
 
-<<<<<<< HEAD
-	ios-version := $(shell if test -d $(sdk-dir)/iPhoneOS5.1.sdk; then echo 5.1; \
-  elif test -d $(sdk-dir)/iPhoneOS5.0.sdk; then echo 5.0; \
-  elif test -d $(sdk-dir)/iPhoneOS4.3.sdk; then echo 4.3; \
-  elif test -d $(sdk-dir)/iPhoneOS4.2.sdk; then echo 4.2; \
-  else echo; fi)
-
- 	ifeq ($(ios-version),)
-  	 x := $(error "couldn't find SDK for iOS version")
-	endif
-
-=======
->>>>>>> ba1f8aa6
 	ifeq ($(arch),arm)
 		ios-version := \
 			$(shell if test -d $(sdk-dir)/iPhoneOS5.1.sdk; then echo 5.1; \
