--- conflicted
+++ resolved
@@ -1,4 +1,3 @@
-<<<<<<< HEAD
 /*
  * R3 Proprietary and Confidential
  *
@@ -11,35 +10,11 @@
 
 @file:JvmName("SharedContexts")
 
-=======
->>>>>>> 3136e973
 package net.corda.serialization.internal
 
 import net.corda.core.serialization.*
 import net.corda.serialization.internal.CordaSerializationEncoding.SNAPPY
 import net.corda.serialization.internal.amqp.amqpMagic
-<<<<<<< HEAD
-import net.corda.serialization.internal.kryo.BuiltInExceptionsWhitelist
-import net.corda.serialization.internal.kryo.GlobalTransientClassWhiteList
-import net.corda.serialization.internal.kryo.kryoMagic
-
-/*
- * Serialisation contexts shared by the server and client.
- *
- * NOTE: The [KRYO_STORAGE_CONTEXT] and [AMQP_STORAGE_CONTEXT]
- * CANNOT always be instantiated outside of the server and so
- * MUST be kept separate from these ones!
- */
-val KRYO_CHECKPOINT_CONTEXT = SerializationContextImpl(kryoMagic,
-        SerializationDefaults.javaClass.classLoader,
-        QuasarWhitelist,
-        emptyMap(),
-        true,
-        SerializationContext.UseCase.Checkpoint,
-        SNAPPY,
-        AlwaysAcceptEncodingWhitelist)
-=======
->>>>>>> 3136e973
 
 val AMQP_P2P_CONTEXT = SerializationContextImpl(
         amqpMagic,
