--- conflicted
+++ resolved
@@ -155,17 +155,10 @@
             from dbmigrator
             from "src/config/starting-node.conf"
             from "src/bash/generate-config.sh"
-<<<<<<< HEAD
-=======
-            from "src/docker/DockerfileAL"
-            from "src/docker/Dockerfile"
-            from "src/docker/Dockerfile11"
->>>>>>> 881215a9
             rename(cordaJar.name, "corda.jar")
             rename(dbmigrator.name, "database-manager.jar")
             rename(shadowJar.archivePath.name, "config-exporter.jar")
         }
-<<<<<<< HEAD
 
         def commonDockerFile = Paths.get(project.projectDir.absolutePath, "src/docker/CommonDockerFile")
         def alpineZuluDockerFile = combineDockerFiles(Paths.get(project.projectDir.absolutePath, "src/docker/BaseAlpineZulu"), commonDockerFile, outputDir.toPath(), BASE.ALPINE_ZULU.sourceDockerFile)
@@ -173,32 +166,6 @@
         def ubuntuZuluDockerFile = combineDockerFiles(Paths.get(project.projectDir.absolutePath, "src/docker/BaseUbuntuZulu"), commonDockerFile, outputDir.toPath(), BASE.UBUNTU_ZULU.sourceDockerFile)
         def centosCorrettoDockerFile = combineDockerFiles(Paths.get(project.projectDir.absolutePath, "src/docker/BaseCentosCorretto"), commonDockerFile, outputDir.toPath(), BASE.CENTOS_CORRETTO.sourceDockerFile)
     }
-=======
-    }
-}
-
-final String runTime = LocalDateTime.now().format(DateTimeFormatter.ofPattern("yyyyMMddHHmmss"))
-final String suffix = project.version.toString().toLowerCase().contains("snapshot") ?  runTime : "RELEASE"
-final zuluBuildTags = ["corda/corda-zulu-java${JavaVersion.current()}-${project.version.toString().toLowerCase()}:${suffix}", "corda/corda-zulu-java${JavaVersion.current()}-${project.version.toString().toLowerCase()}:latest"]
-final correttoBuildTags = ["corda/corda-corretto-java${JavaVersion.current()}-${project.version.toString().toLowerCase()}:${suffix}", "corda/corda-corretto-java${JavaVersion.current()}-${project.version.toString().toLowerCase()}:latest"]
-
-task buildOfficialZuluDockerImage(type: DockerBuildImage, dependsOn: [buildDockerFolder]) {
-    inputDir = new File(project.buildDir, "docker-temp")
-    tags = zuluBuildTags
-    dockerFile = new File(new File(project.buildDir, "docker-temp"), "Dockerfile")
-}
-
-task buildOfficialZuluJDK11DockerImage(type: DockerBuildImage, dependsOn: [buildDockerFolder]) {
-    inputDir = new File(project.buildDir, "docker-temp")
-    tags = zuluBuildTags
-    dockerFile = new File(new File(project.buildDir, "docker-temp"), "Dockerfile11")
-}
-
-task buildOfficialCorrettoDockerImage(type: DockerBuildImage, dependsOn: [buildDockerFolder]) {
-    inputDir = new File(project.buildDir, "docker-temp")
-    tags = correttoBuildTags
-    dockerFile = new File(new File(project.buildDir, "docker-temp"), "DockerfileAL")
->>>>>>> 881215a9
 }
 
 task buildAllImages(dependsOn: [buildDockerFolder]) {
@@ -216,7 +183,7 @@
 }
 
 task scanAllBuiltTags(dependsOn: [buildAllImages]) {
-    doLast{
+    doLast {
         exec {
             workingDir new File(project.projectDir, "container-scan")
             executable "./docker_up.sh"
@@ -225,23 +192,10 @@
     }
 }
 
-<<<<<<< HEAD
 task pushAllImages(dependsOn: [buildAllImages, scanAllBuiltTags]) {
     doLast {
         pushImages(tagsBuilt)
     }
-=======
-task pushZulu11TimeStampedTag('type': DockerPushImage, dependsOn: [buildOfficialZuluJDK11DockerImage]){
-    imageName = zuluBuildTags[0]
-}
-
-task pushZulu11LatestTag('type': DockerPushImage, dependsOn: [buildOfficialZuluJDK11DockerImage]){
-    imageName = zuluBuildTags[1]
-}
-
-task pushCorrettoTimeStampedTag('type': DockerPushImage, dependsOn: [buildOfficialCorrettoDockerImage]){
-    imageName = correttoBuildTags[0]
->>>>>>> 881215a9
 }
 
 
