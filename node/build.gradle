--- conflicted
+++ resolved
@@ -120,7 +120,7 @@
     // Backwards compatibility goo: Apps expect confidential-identities to be loaded by default.
     // We could eventually gate this on a target-version check.
     compile project(':confidential-identities')
-    
+
     // Log4J: logging framework (with SLF4J bindings)
     compile "org.apache.logging.log4j:log4j-slf4j-impl:${log4j_version}"
     compile "org.apache.logging.log4j:log4j-web:${log4j_version}"
@@ -212,7 +212,7 @@
     // Integration test helpers
     integrationTestCompile "junit:junit:$junit_version"
     integrationTestCompile "org.assertj:assertj-core:${assertj_version}"
-    
+
     // BFT-Smart dependencies
     compile 'com.github.bft-smart:library:master-v1.1-beta-g6215ec8-87'
 
@@ -279,8 +279,7 @@
     compile "org.jolokia:jolokia-jvm:${jolokia_version}:agent"
     // Optional New Relic JVM reporter, used to push metrics to the configured account associated with a newrelic.yml configuration. See https://mvnrepository.com/artifact/com.palominolabs.metrics/metrics-new-relic
     compile "com.palominolabs.metrics:metrics-new-relic:${metrics_new_relic_version}"
-    
-<<<<<<< HEAD
+
     // Allow access to simple SOCKS Server for integration testing
     integrationTestCompile("io.netty:netty-example:$netty_version") {
         exclude group: "io.netty", module: "netty-tcnative"
@@ -290,18 +289,16 @@
     // Adding native SSL library to allow using native SSL with Artemis and AMQP
     compile "io.netty:netty-tcnative-boringssl-static:$tcnative_version"
 
-=======
     // Required by JVMAgentUtil (x-compatible java 8 & 11 agent lookup mechanism)
     compile files("${System.properties['java.home']}/../lib/tools.jar")
-    
->>>>>>> 881215a9
+
     testCompile(project(':test-cli'))
     testCompile(project(':test-utils'))
 
     testCompile ("net.corda:corda-finance-contracts:$os_corda_release_version"){
         transitive = false
     }
-    
+
     slowIntegrationTestCompile sourceSets.main.output
     slowIntegrationTestCompile sourceSets.test.output
     slowIntegrationTestCompile configurations.compile
