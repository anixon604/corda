--- conflicted
+++ resolved
@@ -36,16 +36,13 @@
 import net.corda.testing.node.internal.network.NetworkMapServer
 import org.assertj.core.api.Assertions
 import org.assertj.core.api.Assertions.assertThat
-<<<<<<< HEAD
 import org.junit.*
-=======
 import org.assertj.core.api.Assertions.assertThatThrownBy
 import org.junit.After
 import org.junit.Assert.assertEquals
 import org.junit.Before
 import org.junit.Rule
 import org.junit.Test
->>>>>>> 620ba1e8
 import java.net.URL
 import java.time.Instant
 import kotlin.streams.toList
@@ -118,21 +115,13 @@
                 )
             }
             // This should throw, because the nextHash has been replaced by laterHash
-<<<<<<< HEAD
-            Assertions.assertThatThrownBy { alice.rpc.acceptNewNetworkParameters(nextHash) }.hasMessageContaining("Refused to accept parameters with hash")
-=======
             assertThatThrownBy { alice.rpc.acceptNewNetworkParameters(nextHash) }.hasMessageContaining("Refused to accept parameters with hash")
->>>>>>> 620ba1e8
             alice.rpc.acceptNewNetworkParameters(laterHash)
             assertEquals(laterHash, networkMapServer.latestParametersAccepted(alice.nodeInfo.legalIdentities.first().owningKey))
             networkMapServer.advertiseNewParameters()
             val networkParameters = (alice.configuration.baseDirectory / NETWORK_PARAMS_UPDATE_FILE_NAME)
                     .readObject<SignedNetworkParameters>().verified()
-<<<<<<< HEAD
-            Assert.assertEquals(networkParameters, laterParams)
-=======
             assertEquals(networkParameters, laterParams)
->>>>>>> 620ba1e8
         }
     }
 
