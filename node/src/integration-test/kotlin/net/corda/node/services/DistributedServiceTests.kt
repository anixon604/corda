--- conflicted
+++ resolved
@@ -23,7 +23,6 @@
 import net.corda.testing.internal.IntegrationTestSchemas
 import net.corda.testing.internal.toDatabaseSchemaName
 import net.corda.testing.internal.toDatabaseSchemaNames
-import net.corda.testing.node.ClusterSpec
 import net.corda.testing.node.NotarySpec
 import net.corda.testing.node.User
 import net.corda.testing.node.internal.DummyClusterSpec
@@ -52,11 +51,7 @@
                 invokeRpc(CordaRPCOps::stateMachinesFeed))
         )
         driver(DriverParameters(
-<<<<<<< HEAD
                 extraCordappPackagesToScan = listOf("net.corda.finance.contracts", "net.corda.finance.schemas"),
-=======
-                extraCordappPackagesToScan = listOf("net.corda.finance.contracts"),
->>>>>>> 979aef13
                 notarySpecs = listOf(
                         NotarySpec(
                                 DUMMY_NOTARY_NAME,
