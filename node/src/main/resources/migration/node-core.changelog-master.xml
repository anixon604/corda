--- conflicted
+++ resolved
@@ -29,10 +29,6 @@
     <include file="migration/node-core.changelog-v15.xml"/>
     <!-- This must run after node-core.changelog-init.xml, to prevent database columns being created twice. -->
     <include file="migration/vault-schema.changelog-v9.xml"/>
-<<<<<<< HEAD
     <include file="migration/vault-schema.changelog-v10.xml"/>
     <include file="migration/node-core.changelog-v14-data.xml"/>
-=======
-
->>>>>>> 75e66f9d
 </databaseChangeLog>