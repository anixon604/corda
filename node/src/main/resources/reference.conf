--- conflicted
+++ resolved
@@ -24,7 +24,6 @@
         maxRetryIntervalMin = 3
     }
 }
-<<<<<<< HEAD
 enterpriseConfiguration = {
     mutualExclusionConfiguration = {
         on = false
@@ -34,10 +33,7 @@
     }
 }
 useAMQPBridges = true
-=======
-useAMQPBridges = true
 rpcSettings = {
     useSsl = false
     standAloneBroker = false
-}
->>>>>>> b8f25fe6
+}