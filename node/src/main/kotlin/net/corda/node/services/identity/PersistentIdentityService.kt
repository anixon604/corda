/*
 * R3 Proprietary and Confidential
 *
 * Copyright (c) 2018 R3 Limited.  All rights reserved.
 *
 * The intellectual and technical concepts contained herein are proprietary to R3 and its suppliers and are protected by trade secret law.
 *
 * Distribution of this file or any portion thereof via any medium without the express permission of R3 is strictly prohibited.
 */

package net.corda.node.services.identity

import net.corda.core.crypto.SecureHash
import net.corda.core.identity.*
import net.corda.core.internal.hash
import net.corda.core.node.services.UnknownAnonymousPartyException
import net.corda.core.serialization.SingletonSerializeAsToken
import net.corda.core.utilities.MAX_HASH_HEX_SIZE
import net.corda.core.utilities.contextLogger
import net.corda.core.utilities.debug
import net.corda.node.services.api.IdentityServiceInternal
import net.corda.node.utilities.AppendOnlyPersistentMap
import net.corda.nodeapi.internal.crypto.X509CertificateFactory
import net.corda.nodeapi.internal.crypto.x509Certificates
import net.corda.nodeapi.internal.persistence.CordaPersistence
import net.corda.nodeapi.internal.persistence.NODE_DATABASE_PREFIX
import org.apache.commons.lang.ArrayUtils.EMPTY_BYTE_ARRAY
import java.security.InvalidAlgorithmParameterException
import java.security.PublicKey
import java.security.cert.*
import javax.annotation.concurrent.ThreadSafe
import javax.persistence.Column
import javax.persistence.Entity
import javax.persistence.Id
import javax.persistence.Lob

/**
 * An identity service that stores parties and their identities to a key value tables in the database. The entries are
 * cached for efficient lookup.
 *
 * @param trustRoot certificate from the zone operator for identity on the network.
 * @param caCertificates list of additional certificates.
 */
@ThreadSafe
class PersistentIdentityService(override val trustRoot: X509Certificate,
                                private val database: CordaPersistence,
                                caCertificates: List<X509Certificate> = emptyList()) : SingletonSerializeAsToken(), IdentityServiceInternal {

    companion object {
        private val log = contextLogger()

        fun createPKMap(): AppendOnlyPersistentMap<SecureHash, PartyAndCertificate, PersistentIdentity, String> {
            return AppendOnlyPersistentMap(
                    toPersistentEntityKey = { it.toString() },
                    fromPersistentEntity = {
                        Pair(
                                SecureHash.parse(it.publicKeyHash),
                                PartyAndCertificate(X509CertificateFactory().delegate.generateCertPath(it.identity.inputStream()))
                        )
                    },
                    toPersistentEntity = { key: SecureHash, value: PartyAndCertificate ->
                        PersistentIdentity(key.toString(), value.certPath.encoded)
                    },
                    persistentEntityClass = PersistentIdentity::class.java
            )
        }

        fun createX500Map(): AppendOnlyPersistentMap<CordaX500Name, SecureHash, PersistentIdentityNames, String> {
            return AppendOnlyPersistentMap(
                    toPersistentEntityKey = { it.toString() },
                    fromPersistentEntity = { Pair(CordaX500Name.parse(it.name), SecureHash.parse(it.publicKeyHash)) },
                    toPersistentEntity = { key: CordaX500Name, value: SecureHash ->
                        PersistentIdentityNames(key.toString(), value.toString())
                    },
                    persistentEntityClass = PersistentIdentityNames::class.java
            )
        }

        private fun mapToKey(owningKey: PublicKey) = owningKey.hash
        private fun mapToKey(party: PartyAndCertificate) = mapToKey(party.owningKey)
    }

    @Entity
    @javax.persistence.Table(name = "${NODE_DATABASE_PREFIX}identities")
    class PersistentIdentity(
            @Id
            @Column(name = "pk_hash", length = MAX_HASH_HEX_SIZE, nullable = false)
            var publicKeyHash: String = "",

            @Lob
            @Column(name = "identity_value", nullable = false)
            var identity: ByteArray = EMPTY_BYTE_ARRAY
    )

    @Entity
    @javax.persistence.Table(name = "${NODE_DATABASE_PREFIX}named_identities")
    class PersistentIdentityNames(
            @Id
            @Column(name = "name", length = 128, nullable = false)
            var name: String = "",

            @Column(name = "pk_hash", length = MAX_HASH_HEX_SIZE, nullable = true)
            var publicKeyHash: String? = ""
    )

    override val caCertStore: CertStore
    override val trustAnchor: TrustAnchor = TrustAnchor(trustRoot, null)

    private val keyToParties = createPKMap()
    private val principalToParties = createX500Map()

    init {
        val caCertificatesWithRoot: Set<X509Certificate> = caCertificates.toSet() + trustRoot
        caCertStore = CertStore.getInstance("Collection", CollectionCertStoreParameters(caCertificatesWithRoot))
    }

    /** Requires a database transaction. */
    fun loadIdentities(identities: Iterable<PartyAndCertificate> = emptySet(), confidentialIdentities: Iterable<PartyAndCertificate> = emptySet()) {
        database.transaction {
            identities.forEach {
                val key = mapToKey(it)
                keyToParties.addWithDuplicatesAllowed(key, it, false)
                principalToParties.addWithDuplicatesAllowed(it.name, key, false)
            }
            confidentialIdentities.forEach {
                principalToParties.addWithDuplicatesAllowed(it.name, mapToKey(it), false)
            }
            log.debug("Identities loaded")
        }
    }

    @Throws(CertificateExpiredException::class, CertificateNotYetValidException::class, InvalidAlgorithmParameterException::class)
    override fun verifyAndRegisterIdentity(identity: PartyAndCertificate): PartyAndCertificate? {
        return database.transaction {
<<<<<<< HEAD

            // Validate the chain first, before we do anything clever with it
            val identityCertChain = identity.certPath.x509Certificates
            try {
                identity.verify(trustAnchor)
            } catch (e: CertPathValidatorException) {
                log.warn(e.localizedMessage)
                log.warn("Path = ")
                identityCertChain.reversed().forEach {
                    log.warn(it.subjectX500Principal.toString())
                }
                throw e
            }

            // Ensure we record the first identity of the same name, first
            val wellKnownCert = identityCertChain.single { CertRole.extract(it)?.isWellKnown ?: false }
            if (wellKnownCert != identity.certificate) {
                val idx = identityCertChain.lastIndexOf(wellKnownCert)
                val firstPath = X509Utilities.buildCertPath(identityCertChain.slice(idx until identityCertChain.size))
                verifyAndRegisterIdentity(PartyAndCertificate(firstPath))
            }

            log.debug { "Registering identity $identity" }
            val key = mapToKey(identity)
            keyToParties.addWithDuplicatesAllowed(key, identity, false)
            // Always keep the first party we registered, as that's the well known identity
            principalToParties.addWithDuplicatesAllowed(identity.name, key, false)
            val parentId = mapToKey(identityCertChain[1].publicKey)
            keyToParties[parentId]
=======
            verifyAndRegisterIdentity(trustAnchor, identity)
>>>>>>> 7b4ace16
        }
    }

    override fun registerIdentity(identity: PartyAndCertificate): PartyAndCertificate? {
        val identityCertChain = identity.certPath.x509Certificates
        log.debug { "Registering identity $identity" }
        val key = mapToKey(identity)
        keyToParties.addWithDuplicatesAllowed(key, identity)
        // Always keep the first party we registered, as that's the well known identity
        principalToParties.addWithDuplicatesAllowed(identity.name, key, false)
        val parentId = mapToKey(identityCertChain[1].publicKey)
        return keyToParties[parentId]
    }

    override fun certificateFromKey(owningKey: PublicKey): PartyAndCertificate? = database.transaction { keyToParties[mapToKey(owningKey)] }

    private fun certificateFromCordaX500Name(name: CordaX500Name): PartyAndCertificate? {
        return database.transaction {
            val partyId = principalToParties[name]
            if (partyId != null) {
                keyToParties[partyId]
            } else null
        }
    }

    // We give the caller a copy of the data set to avoid any locking problems
    override fun getAllIdentities(): Iterable<PartyAndCertificate> = database.transaction { keyToParties.allPersisted().map { it.second }.asIterable() }

    override fun wellKnownPartyFromX500Name(name: CordaX500Name): Party? = certificateFromCordaX500Name(name)?.party

    override fun wellKnownPartyFromAnonymous(party: AbstractParty): Party? = database.transaction { super.wellKnownPartyFromAnonymous(party) }

    override fun partiesFromName(query: String, exactMatch: Boolean): Set<Party> {
        return database.transaction {
            val results = LinkedHashSet<Party>()
            for ((x500name, partyId) in principalToParties.allPersisted()) {
                partiesFromName(query, exactMatch, x500name, results, keyToParties[partyId]!!.party)
            }
            results
        }
    }

    @Throws(UnknownAnonymousPartyException::class)
    override fun assertOwnership(party: Party, anonymousParty: AnonymousParty) = database.transaction { super.assertOwnership(party, anonymousParty) }

}<|MERGE_RESOLUTION|>--- conflicted
+++ resolved
@@ -132,39 +132,7 @@
     @Throws(CertificateExpiredException::class, CertificateNotYetValidException::class, InvalidAlgorithmParameterException::class)
     override fun verifyAndRegisterIdentity(identity: PartyAndCertificate): PartyAndCertificate? {
         return database.transaction {
-<<<<<<< HEAD
-
-            // Validate the chain first, before we do anything clever with it
-            val identityCertChain = identity.certPath.x509Certificates
-            try {
-                identity.verify(trustAnchor)
-            } catch (e: CertPathValidatorException) {
-                log.warn(e.localizedMessage)
-                log.warn("Path = ")
-                identityCertChain.reversed().forEach {
-                    log.warn(it.subjectX500Principal.toString())
-                }
-                throw e
-            }
-
-            // Ensure we record the first identity of the same name, first
-            val wellKnownCert = identityCertChain.single { CertRole.extract(it)?.isWellKnown ?: false }
-            if (wellKnownCert != identity.certificate) {
-                val idx = identityCertChain.lastIndexOf(wellKnownCert)
-                val firstPath = X509Utilities.buildCertPath(identityCertChain.slice(idx until identityCertChain.size))
-                verifyAndRegisterIdentity(PartyAndCertificate(firstPath))
-            }
-
-            log.debug { "Registering identity $identity" }
-            val key = mapToKey(identity)
-            keyToParties.addWithDuplicatesAllowed(key, identity, false)
-            // Always keep the first party we registered, as that's the well known identity
-            principalToParties.addWithDuplicatesAllowed(identity.name, key, false)
-            val parentId = mapToKey(identityCertChain[1].publicKey)
-            keyToParties[parentId]
-=======
             verifyAndRegisterIdentity(trustAnchor, identity)
->>>>>>> 7b4ace16
         }
     }
 
