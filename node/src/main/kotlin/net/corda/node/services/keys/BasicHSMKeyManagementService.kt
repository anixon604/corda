package net.corda.node.services.keys

import net.corda.core.crypto.*
import net.corda.core.crypto.internal.AliasPrivateKey
import net.corda.core.internal.NamedCacheFactory
import net.corda.core.internal.VisibleForTesting
import net.corda.core.serialization.SingletonSerializeAsToken
import net.corda.core.serialization.serialize
import net.corda.core.utilities.MAX_HASH_HEX_SIZE
import net.corda.node.services.identity.PersistentIdentityService
<<<<<<< HEAD
import net.corda.node.services.keys.BasicHSMKeyManagementService.PrivateKeyType.REGULAR
import net.corda.node.services.keys.BasicHSMKeyManagementService.PrivateKeyType.WRAPPED
import net.corda.node.utilities.AppendOnlyPersistentMap
import net.corda.nodeapi.internal.cryptoservice.CryptoService
import net.corda.nodeapi.internal.cryptoservice.WrappedPrivateKey
=======
import net.corda.node.services.persistence.WritablePublicKeyToOwningIdentityCache
import net.corda.node.utilities.AppendOnlyPersistentMap
import net.corda.nodeapi.internal.KeyOwningIdentity
import net.corda.nodeapi.internal.cryptoservice.SignOnlyCryptoService
>>>>>>> a477d59c
import net.corda.nodeapi.internal.persistence.CordaPersistence
import net.corda.nodeapi.internal.persistence.NODE_DATABASE_PREFIX
import org.apache.commons.lang3.ArrayUtils.EMPTY_BYTE_ARRAY
import org.bouncycastle.operator.ContentSigner
import java.security.KeyPair
import java.security.PrivateKey
import java.security.PublicKey
import java.util.*
import javax.persistence.*
import kotlin.collections.LinkedHashSet

/**
 * A persistent re-implementation of [E2ETestKeyManagementService] to support CryptoService for initial keys and
 * database storage for anonymous fresh keys.
 *
 * This is not the long-term implementation.  See the list of items in the above class.
 *
 * This class needs database transactions to be in-flight during method calls and init.
 *
 * Notes:
 * - For signing operations with the keys imported during startup, [cryptoService] is used.
 * - For generating fresh (anonymous) keys:
 *  - if a [wrappingCryptoService] is configured, then this is used and the generated keys are wrapped and stored encrypted at rest.
 *  - if no [wrappingCryptoService] is configured, then no wrapping is used, keys are generated in software and stored unencrypted at rest.
 * - Signing with fresh keys that have been previously generated will be performed locally or using [wrappingCryptoService], depending
 *  on how the keys were generated and stored.
 */
<<<<<<< HEAD
class BasicHSMKeyManagementService(cacheFactory: NamedCacheFactory, val identityService: PersistentIdentityService,
                                   private val database: CordaPersistence, private val cryptoService: CryptoService) : SingletonSerializeAsToken(), KeyManagementServiceInternal {
    private var wrappingCryptoService: CryptoService? = null
    private var wrappingKeyAlias: String? = null

    constructor(cacheFactory: NamedCacheFactory, identityService: PersistentIdentityService,
                database: CordaPersistence, cryptoService: CryptoService,
                wrappingCryptoService: CryptoService, wrappingKeyAlias: String): this(cacheFactory, identityService, database, cryptoService) {
        this.wrappingCryptoService = wrappingCryptoService
        this.wrappingKeyAlias = wrappingKeyAlias
    }

    @VisibleForTesting
    public fun wrappingEnabled() = wrappingCryptoService != null

=======
class BasicHSMKeyManagementService(cacheFactory: NamedCacheFactory,
                                   override val identityService: PersistentIdentityService,
                                   private val database: CordaPersistence,
                                   private val cryptoService: SignOnlyCryptoService,
                                   private val pkToIdCache: WritablePublicKeyToOwningIdentityCache) : SingletonSerializeAsToken(), KeyManagementServiceInternal {
>>>>>>> a477d59c
    @Entity
    @Table(name = "${NODE_DATABASE_PREFIX}our_key_pairs")
    class PersistentKey(
            @Id
            @Column(name = "public_key_hash", length = MAX_HASH_HEX_SIZE, nullable = false)
            var publicKeyHash: String,

            @Lob
            @Column(name = "public_key", nullable = false)
            var publicKey: ByteArray = EMPTY_BYTE_ARRAY,
            @Lob
            @Column(name = "private_key", nullable = true)
            var privateKey: ByteArray? = EMPTY_BYTE_ARRAY,
            @Lob
            @Column(name = "private_key_material_wrapped", nullable = true)
            var privateWrappedKey: ByteArray?,
            @Column(name = "scheme_code_name", nullable = true)
            var schemeCodeName: String?
    ) {
        constructor(publicKey: PublicKey, privateKey: PrivateKey)
            : this(publicKey.toStringShort(), publicKey.encoded, privateKey.encoded, null, null)

        constructor(publicKey: PublicKey, wrappedPrivateKey: WrappedPrivateKey)
            : this(publicKey.toStringShort(), publicKey.encoded, null, wrappedPrivateKey.keyMaterial, wrappedPrivateKey.signatureScheme.schemeCodeName)
    }

    private class GenericPrivateKey {
        val privateKey: PrivateKey?
        val wrappedPrivateKey: WrappedPrivateKey?

        constructor(privateKey: PrivateKey) {
            this.privateKey = privateKey
            this.wrappedPrivateKey = null
        }

        constructor(wrappedPrivateKey: WrappedPrivateKey) {
            this.privateKey = null
            this.wrappedPrivateKey = wrappedPrivateKey
        }

        fun getType(): PrivateKeyType {
            return if (privateKey != null) {
                REGULAR
            } else {
                WRAPPED
            }
        }

        companion object {
            fun fromPersistentKey(persistentKey: PersistentKey): GenericPrivateKey {
                return if (persistentKey.privateKey == null) {
                    GenericPrivateKey(WrappedPrivateKey(persistentKey.privateWrappedKey!!, Crypto.findSignatureScheme(persistentKey.schemeCodeName!!)))
                } else {
                    GenericPrivateKey(Crypto.decodePrivateKey(persistentKey.privateKey!!))
                }
            }
            fun toPersistentKey(publicKey: PublicKey, genericPrivateKey: GenericPrivateKey): PersistentKey {
                return if (genericPrivateKey.privateKey == null) {
                    PersistentKey(publicKey, genericPrivateKey.wrappedPrivateKey!!)
                } else {
                    PersistentKey(publicKey, genericPrivateKey.privateKey)
                }
            }
        }
    }

    private enum class PrivateKeyType {
        REGULAR,
        WRAPPED
    }

    private companion object {
        fun createKeyMap(cacheFactory: NamedCacheFactory): AppendOnlyPersistentMap<PublicKey, GenericPrivateKey, PersistentKey, String> {
            return AppendOnlyPersistentMap(
                    cacheFactory = cacheFactory,
                    name = "BasicHSMKeyManagementService_keys",
                    toPersistentEntityKey = { it.toStringShort() },
                    fromPersistentEntity = { Pair(Crypto.decodePublicKey(it.publicKey), GenericPrivateKey.fromPersistentKey(it)) },
                    toPersistentEntity = { key: PublicKey, value: GenericPrivateKey ->
                        GenericPrivateKey.toPersistentKey(key, value)
                    },
                    persistentEntityClass = PersistentKey::class.java
            )
        }
    }

    // Maintain a map from PublicKey to alias for the initial keys.
    private val originalKeysMap = mutableMapOf<PublicKey, String>()
    // A map for anonymous keys.
    private val keysMap = createKeyMap(cacheFactory)

    override fun start(initialKeyPairs: Set<KeyPair>) {
        initialKeyPairs.forEach {
            require(it.private is AliasPrivateKey) { "${this.javaClass.name} supports AliasPrivateKeys only, but ${it.private.algorithm} key was found" }
            originalKeysMap[Crypto.toSupportedPublicKey(it.public)] = (it.private as AliasPrivateKey).alias
        }
    }

    override val keys: Set<PublicKey> get() {
        return database.transaction {
        val set = LinkedHashSet<PublicKey>(originalKeysMap.keys
                )
            keysMap.allPersisted.use { it.forEach { set += it.first } }
            set
        }
    }

    private fun containsPublicKey(publicKey: PublicKey): Boolean {
        return publicKey in originalKeysMap || publicKey in keysMap
    }

    override fun filterMyKeys(candidateKeys: Iterable<PublicKey>): Iterable<PublicKey> = database.transaction {
        identityService.stripNotOurKeys(candidateKeys)
    }

<<<<<<< HEAD
    override fun freshKey(): PublicKey {
        if (wrappingCryptoService == null) {
            val keyPair = generateKeyPair()
            database.transaction {
                keysMap[keyPair.public] = GenericPrivateKey(keyPair.private)
            }
            return keyPair.public
        } else {
            val (publicKey, privateWrappedKey) = wrappingCryptoService!!.generateWrappedKeyPair(wrappingKeyAlias!!)
            database.transaction {
                keysMap[publicKey] = GenericPrivateKey(privateWrappedKey)
            }
            return publicKey
=======
    override fun freshKeyInternal(externalId: UUID?): PublicKey {
        val keyPair = generateKeyPair()
        database.transaction {
            keysMap[keyPair.public] = keyPair.private
            pkToIdCache[keyPair.public] = KeyOwningIdentity.fromUUID(externalId)
>>>>>>> a477d59c
        }


    }

    override fun getSigner(publicKey: PublicKey): ContentSigner {
        val signingPublicKey = getSigningPublicKey(publicKey)
        return cryptoService.getSigner(originalKeysMap[signingPublicKey]!!)
    }

    // It looks for the PublicKey in the (potentially) CompositeKey that is ours.
    // TODO what if we own two or more leaves of a CompositeKey?
    private fun getSigningPublicKey(publicKey: PublicKey): PublicKey {
        return publicKey.keys.first { containsPublicKey(it) }
    }

    override fun sign(bytes: ByteArray, publicKey: PublicKey): DigitalSignature.WithKey {
        val signingPublicKey = getSigningPublicKey(publicKey)

        return if (signingPublicKey in originalKeysMap) {
            DigitalSignature.WithKey(signingPublicKey, cryptoService.sign(originalKeysMap[signingPublicKey]!!, bytes))
        } else {
            val genericPrivateKey = database.transaction {
                keysMap[signingPublicKey]!!
            }
            when (genericPrivateKey.getType()) {
                REGULAR -> {
                    val keyPair = KeyPair(signingPublicKey, genericPrivateKey.privateKey)
                    keyPair.sign(bytes)
                }
                WRAPPED -> {
                    DigitalSignature.WithKey(signingPublicKey, wrappingCryptoService!!.sign(wrappingKeyAlias!!, genericPrivateKey.wrappedPrivateKey!!, bytes))
                }
            }
        }
    }

    // TODO: A full KeyManagementService implementation needs to record activity to the Audit Service and to limit
    //      signing to appropriately authorised contexts and initiating users.
    override fun sign(signableData: SignableData, publicKey: PublicKey): TransactionSignature {
        val signingPublicKey = getSigningPublicKey(publicKey)

        return if (signingPublicKey in originalKeysMap) {
            val sigKey: SignatureScheme = Crypto.findSignatureScheme(signingPublicKey)
            val sigMetaData: SignatureScheme = Crypto.findSignatureScheme(signableData.signatureMetadata.schemeNumberID)
            require(sigKey == sigMetaData || sigMetaData == Crypto.COMPOSITE_KEY) {
                "Metadata schemeCodeName: ${sigMetaData.schemeCodeName} is not aligned with the key type: ${sigKey.schemeCodeName}."
            }
            val signatureBytes = cryptoService.sign(originalKeysMap[signingPublicKey]!!, signableData.serialize().bytes)
            TransactionSignature(signatureBytes, signingPublicKey, signableData.signatureMetadata)
        } else {
            val genericPrivateKey = database.transaction {
                keysMap[signingPublicKey]!!
            }
            when (genericPrivateKey.getType()) {
                REGULAR -> {
                    val keyPair = KeyPair(signingPublicKey, genericPrivateKey.privateKey)
                    keyPair.sign(signableData)
                }
                WRAPPED -> {
                    val signatureBytes = wrappingCryptoService!!.sign(wrappingKeyAlias!!, genericPrivateKey.wrappedPrivateKey!!, signableData.serialize().bytes)
                    TransactionSignature(signatureBytes, signingPublicKey, signableData.signatureMetadata)
                }
            }
        }
    }
}<|MERGE_RESOLUTION|>--- conflicted
+++ resolved
@@ -8,18 +8,14 @@
 import net.corda.core.serialization.serialize
 import net.corda.core.utilities.MAX_HASH_HEX_SIZE
 import net.corda.node.services.identity.PersistentIdentityService
-<<<<<<< HEAD
 import net.corda.node.services.keys.BasicHSMKeyManagementService.PrivateKeyType.REGULAR
 import net.corda.node.services.keys.BasicHSMKeyManagementService.PrivateKeyType.WRAPPED
-import net.corda.node.utilities.AppendOnlyPersistentMap
-import net.corda.nodeapi.internal.cryptoservice.CryptoService
-import net.corda.nodeapi.internal.cryptoservice.WrappedPrivateKey
-=======
 import net.corda.node.services.persistence.WritablePublicKeyToOwningIdentityCache
 import net.corda.node.utilities.AppendOnlyPersistentMap
 import net.corda.nodeapi.internal.KeyOwningIdentity
+import net.corda.nodeapi.internal.cryptoservice.CryptoService
 import net.corda.nodeapi.internal.cryptoservice.SignOnlyCryptoService
->>>>>>> a477d59c
+import net.corda.nodeapi.internal.cryptoservice.WrappedPrivateKey
 import net.corda.nodeapi.internal.persistence.CordaPersistence
 import net.corda.nodeapi.internal.persistence.NODE_DATABASE_PREFIX
 import org.apache.commons.lang3.ArrayUtils.EMPTY_BYTE_ARRAY
@@ -47,29 +43,28 @@
  * - Signing with fresh keys that have been previously generated will be performed locally or using [wrappingCryptoService], depending
  *  on how the keys were generated and stored.
  */
-<<<<<<< HEAD
-class BasicHSMKeyManagementService(cacheFactory: NamedCacheFactory, val identityService: PersistentIdentityService,
-                                   private val database: CordaPersistence, private val cryptoService: CryptoService) : SingletonSerializeAsToken(), KeyManagementServiceInternal {
-    private var wrappingCryptoService: CryptoService? = null
-    private var wrappingKeyAlias: String? = null
-
-    constructor(cacheFactory: NamedCacheFactory, identityService: PersistentIdentityService,
-                database: CordaPersistence, cryptoService: CryptoService,
-                wrappingCryptoService: CryptoService, wrappingKeyAlias: String): this(cacheFactory, identityService, database, cryptoService) {
-        this.wrappingCryptoService = wrappingCryptoService
-        this.wrappingKeyAlias = wrappingKeyAlias
-    }
-
-    @VisibleForTesting
-    public fun wrappingEnabled() = wrappingCryptoService != null
-
-=======
 class BasicHSMKeyManagementService(cacheFactory: NamedCacheFactory,
                                    override val identityService: PersistentIdentityService,
                                    private val database: CordaPersistence,
                                    private val cryptoService: SignOnlyCryptoService,
                                    private val pkToIdCache: WritablePublicKeyToOwningIdentityCache) : SingletonSerializeAsToken(), KeyManagementServiceInternal {
->>>>>>> a477d59c
+    private var wrappingCryptoService: CryptoService? = null
+    private var wrappingKeyAlias: String? = null
+
+    constructor(cacheFactory: NamedCacheFactory,
+                identityService: PersistentIdentityService,
+                database: CordaPersistence,
+                cryptoService: CryptoService,
+                wrappingCryptoService: CryptoService,
+                wrappingKeyAlias: String,
+                pkToIdCache: WritablePublicKeyToOwningIdentityCache): this(cacheFactory, identityService, database, cryptoService, pkToIdCache) {
+        this.wrappingCryptoService = wrappingCryptoService
+        this.wrappingKeyAlias = wrappingKeyAlias
+    }
+
+    @VisibleForTesting
+    public fun wrappingEnabled() = wrappingCryptoService != null
+
     @Entity
     @Table(name = "${NODE_DATABASE_PREFIX}our_key_pairs")
     class PersistentKey(
@@ -170,45 +165,36 @@
 
     override val keys: Set<PublicKey> get() {
         return database.transaction {
-        val set = LinkedHashSet<PublicKey>(originalKeysMap.keys
-                )
+            val set = LinkedHashSet<PublicKey>(originalKeysMap.keys)
             keysMap.allPersisted.use { it.forEach { set += it.first } }
             set
         }
     }
 
     private fun containsPublicKey(publicKey: PublicKey): Boolean {
-        return publicKey in originalKeysMap || publicKey in keysMap
+        return (publicKey in originalKeysMap || publicKey in keysMap)
     }
 
     override fun filterMyKeys(candidateKeys: Iterable<PublicKey>): Iterable<PublicKey> = database.transaction {
         identityService.stripNotOurKeys(candidateKeys)
     }
 
-<<<<<<< HEAD
-    override fun freshKey(): PublicKey {
-        if (wrappingCryptoService == null) {
+    override fun freshKeyInternal(externalId: UUID?): PublicKey {
+        return if (wrappingCryptoService == null) {
             val keyPair = generateKeyPair()
             database.transaction {
                 keysMap[keyPair.public] = GenericPrivateKey(keyPair.private)
-            }
-            return keyPair.public
+                pkToIdCache[keyPair.public] = KeyOwningIdentity.fromUUID(externalId)
+            }
+            keyPair.public
         } else {
             val (publicKey, privateWrappedKey) = wrappingCryptoService!!.generateWrappedKeyPair(wrappingKeyAlias!!)
             database.transaction {
                 keysMap[publicKey] = GenericPrivateKey(privateWrappedKey)
-            }
-            return publicKey
-=======
-    override fun freshKeyInternal(externalId: UUID?): PublicKey {
-        val keyPair = generateKeyPair()
-        database.transaction {
-            keysMap[keyPair.public] = keyPair.private
-            pkToIdCache[keyPair.public] = KeyOwningIdentity.fromUUID(externalId)
->>>>>>> a477d59c
-        }
-
-
+                pkToIdCache[publicKey] = KeyOwningIdentity.fromUUID(externalId)
+            }
+            publicKey
+        }
     }
 
     override fun getSigner(publicKey: PublicKey): ContentSigner {
