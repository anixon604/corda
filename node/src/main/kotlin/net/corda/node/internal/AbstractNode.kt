package net.corda.node.internal

import com.codahale.metrics.MetricRegistry
import com.google.common.collect.MutableClassToInstanceMap
import com.google.common.util.concurrent.MoreExecutors
import com.zaxxer.hikari.pool.HikariPool
import net.corda.confidential.SwapIdentitiesFlow
import net.corda.confidential.SwapIdentitiesHandler
import net.corda.core.CordaException
import net.corda.core.concurrent.CordaFuture
import net.corda.core.context.InvocationContext
import net.corda.core.crypto.isCRLDistributionPointBlacklisted
import net.corda.core.crypto.newSecureRandom
import net.corda.core.crypto.sign
import net.corda.core.flows.*
import net.corda.core.identity.AbstractParty
import net.corda.core.identity.CordaX500Name
import net.corda.core.identity.Party
import net.corda.core.identity.PartyAndCertificate
import net.corda.core.internal.FlowStateMachine
import net.corda.core.internal.VisibleForTesting
import net.corda.core.internal.concurrent.map
import net.corda.core.internal.concurrent.openFuture
import net.corda.core.internal.notary.NotaryService
import net.corda.core.internal.uncheckedCast
import net.corda.core.messaging.*
import net.corda.core.node.*
import net.corda.core.node.services.*
import net.corda.core.schemas.MappedSchema
import net.corda.core.serialization.SerializationWhitelist
import net.corda.core.serialization.SerializeAsToken
import net.corda.core.serialization.SingletonSerializeAsToken
import net.corda.core.utilities.*
import net.corda.node.CordaClock
import net.corda.node.VersionInfo
import net.corda.node.cordapp.CordappLoader
import net.corda.node.internal.classloading.requireAnnotation
import net.corda.node.internal.cordapp.CordappConfigFileProvider
import net.corda.node.internal.cordapp.CordappProviderImpl
import net.corda.node.internal.cordapp.CordappProviderInternal
import net.corda.node.internal.rpc.proxies.AuthenticatedRpcOpsProxy
import net.corda.node.internal.rpc.proxies.ExceptionMaskingRpcOpsProxy
import net.corda.node.internal.rpc.proxies.ExceptionSerialisingRpcOpsProxy
import net.corda.node.services.ContractUpgradeHandler
import net.corda.node.services.FinalityHandler
import net.corda.node.services.NotaryChangeHandler
import net.corda.node.services.api.*
import net.corda.node.services.config.*
import net.corda.node.services.config.rpc.NodeRpcOptions
import net.corda.node.services.config.shell.toShellConfig
import net.corda.node.services.events.NodeSchedulerService
import net.corda.node.services.events.ScheduledActivityObserver
import net.corda.node.services.identity.PersistentIdentityService
import net.corda.node.services.keys.KeyManagementServiceInternal
import net.corda.node.services.keys.PersistentKeyManagementService
import net.corda.node.services.messaging.DeduplicationHandler
import net.corda.node.services.messaging.MessagingService
import net.corda.node.services.network.NetworkMapClient
import net.corda.node.services.network.NetworkMapUpdater
import net.corda.node.services.network.NodeInfoWatcher
import net.corda.node.services.network.PersistentNetworkMapCache
import net.corda.node.services.persistence.*
import net.corda.node.services.schema.NodeSchemaService
import net.corda.node.services.statemachine.*
import net.corda.node.services.transactions.*
import net.corda.node.services.upgrade.ContractUpgradeServiceImpl
import net.corda.node.services.vault.NodeVaultService
import net.corda.node.utilities.*
import net.corda.nodeapi.internal.NodeInfoAndSigned
import net.corda.nodeapi.internal.SignedNodeInfo
import net.corda.nodeapi.internal.config.CertificateStore
import net.corda.nodeapi.internal.crypto.X509Utilities
import net.corda.nodeapi.internal.crypto.X509Utilities.CORDA_CLIENT_CA
import net.corda.nodeapi.internal.crypto.X509Utilities.CORDA_CLIENT_TLS
import net.corda.nodeapi.internal.crypto.X509Utilities.CORDA_ROOT_CA
import net.corda.nodeapi.internal.crypto.X509Utilities.DISTRIBUTED_NOTARY_ALIAS_PREFIX
import net.corda.nodeapi.internal.crypto.X509Utilities.NODE_IDENTITY_ALIAS_PREFIX
import net.corda.nodeapi.internal.persistence.*
import net.corda.nodeapi.internal.storeLegalIdentity
import net.corda.tools.shell.InteractiveShell
import org.apache.activemq.artemis.utils.ReusableLatch
import org.hibernate.type.descriptor.java.JavaTypeDescriptorRegistry
import org.slf4j.Logger
import rx.Observable
import rx.Scheduler
import java.io.IOException
import java.lang.management.ManagementFactory
import java.lang.reflect.InvocationTargetException
import java.nio.file.Paths
import java.security.KeyPair
import java.security.KeyStoreException
import java.security.PublicKey
import java.security.cert.X509Certificate
import java.sql.Connection
import java.sql.DriverManager
import java.time.Clock
import java.time.Duration
import java.time.format.DateTimeParseException
import java.util.*
import java.util.concurrent.ConcurrentHashMap
import java.util.concurrent.ExecutorService
import java.util.concurrent.Executors
import java.util.concurrent.TimeUnit.MINUTES
import java.util.concurrent.TimeUnit.SECONDS
import kotlin.collections.set
import kotlin.reflect.KClass
import net.corda.core.crypto.generateKeyPair as cryptoGenerateKeyPair

/**
 * A base node implementation that can be customised either for production (with real implementations that do real
 * I/O), or a mock implementation suitable for unit test environments.
 *
 * Marked as SingletonSerializeAsToken to prevent the invisible reference to AbstractNode in the ServiceHub accidentally
 * sweeping up the Node into the Kryo checkpoint serialization via any flows holding a reference to ServiceHub.
 */
// TODO Log warning if this node is a notary but not one of the ones specified in the network parameters, both for core and custom
abstract class AbstractNode<S>(val configuration: NodeConfiguration,
                               val platformClock: CordaClock,
                               cacheFactoryPrototype: NamedCacheFactory,
                               protected val versionInfo: VersionInfo,
                               protected val cordappLoader: CordappLoader,
                               protected val serverThread: AffinityExecutor.ServiceAffinityExecutor,
                               protected val busyNodeLatch: ReusableLatch = ReusableLatch()) : SingletonSerializeAsToken() {

    protected abstract val log: Logger

    @Suppress("LeakingThis")
    private var tokenizableServices: MutableList<Any>? = mutableListOf(platformClock, this)

    protected val metricRegistry = MetricRegistry()
    protected val cacheFactory = cacheFactoryPrototype.bindWithConfig(configuration).bindWithMetrics(metricRegistry).tokenize()
    val monitoringService = MonitoringService(metricRegistry).tokenize()

    protected val runOnStop = ArrayList<() -> Any?>()

    init {
        (serverThread as? ExecutorService)?.let {
            runOnStop += {
                // We wait here, even though any in-flight messages should have been drained away because the
                // server thread can potentially have other non-messaging tasks scheduled onto it. The timeout value is
                // arbitrary and might be inappropriate.
                MoreExecutors.shutdownAndAwaitTermination(it, 50, SECONDS)
            }
        }
    }

    val schemaService = NodeSchemaService(cordappLoader.cordappSchemas, configuration.notary != null).tokenize()
    val identityService = PersistentIdentityService(cacheFactory).tokenize()
    val database: CordaPersistence = createCordaPersistence(
            configuration.database,
            identityService::wellKnownPartyFromX500Name,
            identityService::wellKnownPartyFromAnonymous,
            schemaService
    )
    init {
        // TODO Break cyclic dependency
        identityService.database = database
    }

    val networkMapCache = PersistentNetworkMapCache(cacheFactory, database, identityService).tokenize()
    val checkpointStorage = DBCheckpointStorage()
    @Suppress("LeakingThis")
    val transactionStorage = makeTransactionStorage(configuration.transactionCacheSizeBytes).tokenize()
    val networkMapClient: NetworkMapClient? = configuration.networkServices?.let { NetworkMapClient(it.networkMapURL, versionInfo) }
<<<<<<< HEAD
    val metricRegistry = MetricRegistry()
    val attachments = NodeAttachmentService(metricRegistry, database, configuration.attachmentContentCacheSizeBytes, configuration.attachmentCacheBound).tokenize()
=======
    val attachments = NodeAttachmentService(metricRegistry, cacheFactory, database).tokenize()
>>>>>>> 965f9ce5
    val cordappProvider = CordappProviderImpl(cordappLoader, CordappConfigFileProvider(), attachments).tokenize()
    @Suppress("LeakingThis")
    val keyManagementService = makeKeyManagementService(identityService).tokenize()
    val servicesForResolution = ServicesForResolutionImpl(identityService, attachments, cordappProvider, transactionStorage)
    @Suppress("LeakingThis")
    val vaultService = makeVaultService(keyManagementService, servicesForResolution, database).tokenize()
    val nodeProperties = NodePropertiesPersistentStore(StubbedNodeUniqueIdProvider::value, database)
    val flowLogicRefFactory = FlowLogicRefFactoryImpl(cordappLoader.appClassLoader)
    val networkMapUpdater = NetworkMapUpdater(
            networkMapCache,
            NodeInfoWatcher(
                    configuration.baseDirectory,
                    @Suppress("LeakingThis")
                    rxIoScheduler,
                    Duration.ofMillis(configuration.additionalNodeInfoPollingFrequencyMsec)
            ),
            networkMapClient,
            configuration.baseDirectory,
            configuration.extraNetworkMapKeys
    ).closeOnStop()
    @Suppress("LeakingThis")
    val transactionVerifierService = InMemoryTransactionVerifierService(transactionVerifierWorkerCount).tokenize()
    val contractUpgradeService = ContractUpgradeServiceImpl().tokenize()
    val auditService = DummyAuditService().tokenize()
    @Suppress("LeakingThis")
    protected val network: MessagingService = makeMessagingService().tokenize()
    val services = ServiceHubInternalImpl().tokenize()
    @Suppress("LeakingThis")
    val smm = makeStateMachineManager()
    val flowStarter = FlowStarterImpl(smm, flowLogicRefFactory)
    private val schedulerService = NodeSchedulerService(
            platformClock,
            database,
            flowStarter,
            servicesForResolution,
            flowLogicRefFactory,
            nodeProperties,
            configuration.drainingModePollPeriod,
            unfinishedSchedules = busyNodeLatch
    ).tokenize().closeOnStop()

    private val cordappServices = MutableClassToInstanceMap.create<SerializeAsToken>()
    private val flowFactories = ConcurrentHashMap<Class<out FlowLogic<*>>, InitiatedFlowFactory<*>>()
    private val shutdownExecutor = Executors.newSingleThreadExecutor()

    protected abstract val transactionVerifierWorkerCount: Int
    /**
     * Should be [rx.schedulers.Schedulers.io] for production,
     * or [rx.internal.schedulers.CachedThreadScheduler] (with shutdown registered with [runOnStop]) for shared-JVM testing.
     */
    protected abstract val rxIoScheduler: Scheduler

    /**
     * Completes once the node has successfully registered with the network map service
     * or has loaded network map data from local database.
     */
    val nodeReadyFuture: CordaFuture<Unit> get() = networkMapCache.nodeReady.map { Unit }

    open val serializationWhitelists: List<SerializationWhitelist> by lazy {
        cordappLoader.cordapps.flatMap { it.serializationWhitelists }
    }

    /** Set to non-null once [start] has been successfully called. */
    open val started: S? get() = _started
    @Volatile
    private var _started: S? = null

    private fun <T : Any> T.tokenize(): T {
        tokenizableServices?.add(this) ?: throw IllegalStateException("The tokenisable services list has already been finalised")
        return this
    }

    protected fun <T : AutoCloseable> T.closeOnStop(): T {
        runOnStop += this::close
        return this
    }

    /** The implementation of the [CordaRPCOps] interface used by this node. */
    open fun makeRPCOps(): CordaRPCOps {
        val ops: CordaRPCOps = CordaRPCOpsImpl(services, smm, flowStarter) { shutdownExecutor.submit { stop() } }.also { it.closeOnStop() }
        val proxies = mutableListOf<(CordaRPCOps) -> CordaRPCOps>()
        // Mind that order is relevant here.
        proxies += ::AuthenticatedRpcOpsProxy
        if (!configuration.devMode) {
            proxies += { it -> ExceptionMaskingRpcOpsProxy(it, true) }
        }
        proxies += { it -> ExceptionSerialisingRpcOpsProxy(it, configuration.devMode) }
        return proxies.fold(ops) { delegate, decorate -> decorate(delegate) }
    }

    private fun initKeyStores(): X509Certificate {
        if (configuration.devMode) {
            configuration.configureWithDevSSLCertificate()
        }
        return validateKeyStores()
    }

    open fun generateAndSaveNodeInfo(): NodeInfo {
        check(started == null) { "Node has already been started" }
        log.info("Generating nodeInfo ...")
        val trustRoot = initKeyStores()
        val (identity, identityKeyPair) = obtainIdentity(notaryConfig = null)
        startDatabase()
        val nodeCa = configuration.signingCertificateStore.get()[CORDA_CLIENT_CA]
        identityService.start(trustRoot, listOf(identity.certificate, nodeCa))
        return database.use {
            it.transaction {
                val (_, nodeInfoAndSigned) = updateNodeInfo(identity, identityKeyPair, publish = false)
                nodeInfoAndSigned.nodeInfo
            }
        }
    }

    fun clearNetworkMapCache() {
        Node.printBasicNodeInfo("Clearing network map cache entries")
        log.info("Starting clearing of network map cache entries...")
        startDatabase()
        database.use {
            networkMapCache.clearNetworkMapCache()
        }
    }

    open fun start(): S {
        check(started == null) { "Node has already been started" }

        if (configuration.devMode) {
            System.setProperty("co.paralleluniverse.fibers.verifyInstrumentation", "true")
        }
        log.info("Node starting up ...")

        val trustRoot = initKeyStores()
        val nodeCa = configuration.signingCertificateStore.get()[CORDA_CLIENT_CA]
        initialiseJVMAgents()

        schemaService.mappedSchemasWarnings().forEach {
            val warning = it.toWarning()
            log.warn(warning)
            Node.printWarning(warning)
        }

        installCoreFlows()
        registerCordappFlows()
        services.rpcFlows += cordappLoader.cordapps.flatMap { it.rpcFlows }
        val rpcOps = makeRPCOps()
        startShell()
        networkMapClient?.start(trustRoot)

        val (netParams, signedNetParams) = NetworkParametersReader(trustRoot, networkMapClient, configuration.baseDirectory).read()
        log.info("Loaded network parameters: $netParams")
        check(netParams.minimumPlatformVersion <= versionInfo.platformVersion) {
            "Node's platform version is lower than network's required minimumPlatformVersion"
        }
        servicesForResolution.start(netParams)
        networkMapCache.start(netParams.notaries)

        startDatabase()
        val (identity, identityKeyPair) = obtainIdentity(notaryConfig = null)
        identityService.start(trustRoot, listOf(identity.certificate, nodeCa))

        val mutualExclusionConfiguration = configuration.enterpriseConfiguration.mutualExclusionConfiguration
        if (mutualExclusionConfiguration.on) {
            // Ensure uniqueness in case nodes are hosted on the same machine.
            val extendedMachineName = "${configuration.baseDirectory}/${mutualExclusionConfiguration.machineName}"
            try {
                RunOnceService(database, extendedMachineName,
                        ManagementFactory.getRuntimeMXBean().name.split("@")[0],
                        mutualExclusionConfiguration.updateInterval, mutualExclusionConfiguration.waitInterval).start()
            } catch (exception: RunOnceService.RunOnceServiceWaitIntervalSleepException) {
                log.info("Will sleep for $mutualExclusionConfiguration.waitInterval seconds till lease expires then shutting down this process.")
                Thread.sleep(mutualExclusionConfiguration.waitInterval)
                System.exit(1)
            }
        }

        val (keyPairs, nodeInfoAndSigned, myNotaryIdentity) = database.transaction {
            updateNodeInfo(identity, identityKeyPair, publish = true)
        }

        val (nodeInfo, signedNodeInfo) = nodeInfoAndSigned
        identityService.ourNames = nodeInfo.legalIdentities.map { it.name }.toSet()
        services.start(nodeInfo, netParams)
        networkMapUpdater.start(trustRoot, signedNetParams.raw.hash, signedNodeInfo.raw.hash)
        startMessagingService(rpcOps, nodeInfo, myNotaryIdentity, netParams)

        // Do all of this in a database transaction so anything that might need a connection has one.
        return database.transaction {
            identityService.loadIdentities(nodeInfo.legalIdentitiesAndCerts)
            attachments.start()
            cordappProvider.start(netParams.whitelistedContractImplementations)
            nodeProperties.start()
            keyManagementService.start(keyPairs)
            val notaryService = makeNotaryService(myNotaryIdentity)
            installCordaServices(myNotaryIdentity)
            contractUpgradeService.start()
            vaultService.start()
            ScheduledActivityObserver.install(vaultService, schedulerService, flowLogicRefFactory)

            val frozenTokenizableServices = tokenizableServices!!
            tokenizableServices = null

            verifyCheckpointsCompatible(frozenTokenizableServices)

            smm.start(frozenTokenizableServices)
            // Shut down the SMM so no Fibers are scheduled.
            runOnStop += { smm.stop(acceptableLiveFiberCountOnStop()) }
            (smm as? StateMachineManagerInternal)?.let {
                val flowMonitor = FlowMonitor(smm::snapshot, configuration.flowMonitorPeriodMillis, configuration.flowMonitorSuspensionLoggingThresholdMillis)
                runOnStop += flowMonitor::stop
                flowMonitor.start()
            }

            schedulerService.start()

            createStartedNode(nodeInfo, rpcOps, notaryService).also { _started = it }
        }
    }

    /** Subclasses must override this to create a "started" node of the desired type, using the provided machinery. */
    abstract fun createStartedNode(nodeInfo: NodeInfo, rpcOps: CordaRPCOps, notaryService: NotaryService?): S

    private fun verifyCheckpointsCompatible(tokenizableServices: List<Any>) {
        try {
            CheckpointVerifier.verifyCheckpointsCompatible(checkpointStorage, cordappProvider.cordapps, versionInfo.platformVersion, services, tokenizableServices)
        } catch (e: CheckpointIncompatibleException) {
            if (configuration.devMode) {
                Node.printWarning(e.message)
            } else {
                throw e
            }
        }
    }

    open fun startShell() {
        if (configuration.shouldInitCrashShell()) {
            val shellConfiguration = configuration.toShellConfig()
            shellConfiguration.sshdPort?.let {
                log.info("Binding Shell SSHD server on port $it.")
            }
            InteractiveShell.startShell(shellConfiguration, cordappLoader.appClassLoader)
        }
    }

    private fun updateNodeInfo(identity: PartyAndCertificate,
                               identityKeyPair: KeyPair,
                               publish: Boolean): Triple<MutableSet<KeyPair>, NodeInfoAndSigned, PartyAndCertificate?> {
        val keyPairs = mutableSetOf(identityKeyPair)

        val myNotaryIdentity = configuration.notary?.let {
            if (it.isClusterConfig) {
                val (notaryIdentity, notaryIdentityKeyPair) = obtainIdentity(it)
                keyPairs += notaryIdentityKeyPair
                notaryIdentity
            } else {
                // In case of a single notary service myNotaryIdentity will be the node's single identity.
                identity
            }
        }

        val potentialNodeInfo = NodeInfo(
                myAddresses(),
                setOf(identity, myNotaryIdentity).filterNotNull(),
                versionInfo.platformVersion,
                serial = 0
        )

        val nodeInfoFromDb = getPreviousNodeInfoIfPresent(identity)


        val nodeInfo = if (potentialNodeInfo == nodeInfoFromDb?.copy(serial = 0)) {
            // The node info hasn't changed. We use the one from the database to preserve the serial.
            log.debug("Node-info hasn't changed")
            nodeInfoFromDb
        } else {
            log.info("Node-info has changed so submitting update. Old node-info was $nodeInfoFromDb")
            val newNodeInfo = potentialNodeInfo.copy(serial = platformClock.millis())
            networkMapCache.addNode(newNodeInfo)
            log.info("New node-info: $newNodeInfo")
            newNodeInfo
        }

        val nodeInfoAndSigned = NodeInfoAndSigned(nodeInfo) { publicKey, serialised ->
            val privateKey = keyPairs.single { it.public == publicKey }.private
            privateKey.sign(serialised.bytes)
        }

        // Write the node-info file even if nothing's changed, just in case the file has been deleted.
        NodeInfoWatcher.saveToFile(configuration.baseDirectory, nodeInfoAndSigned)

        // Always republish on startup, it's treated by network map server as a heartbeat.
        if (publish && networkMapClient != null) {
            tryPublishNodeInfoAsync(nodeInfoAndSigned.signed, networkMapClient)
        }

        return Triple(keyPairs, nodeInfoAndSigned, myNotaryIdentity)
    }

    private fun getPreviousNodeInfoIfPresent(identity: PartyAndCertificate): NodeInfo? {
        val nodeInfosFromDb = networkMapCache.getNodesByLegalName(identity.name)

        return when (nodeInfosFromDb.size) {
            0 -> null
            1 -> nodeInfosFromDb[0]
            else -> {
                log.warn("Found more than one node registration with our legal name, this is only expected if our keypair has been regenerated")
                nodeInfosFromDb[0]
            }
        }
    }

    // Publish node info on startup and start task that sends every day a heartbeat - republishes node info.
    private fun tryPublishNodeInfoAsync(signedNodeInfo: SignedNodeInfo, networkMapClient: NetworkMapClient) {
        // By default heartbeat interval should be set to 1 day, but for testing we may change it.
        val republishProperty = System.getProperty("net.corda.node.internal.nodeinfo.publish.interval")
        val heartbeatInterval = if (republishProperty != null) {
            try {
                Duration.parse(republishProperty)
            } catch (e: DateTimeParseException) {
                1.days
            }
        } else {
            1.days
        }
        val executor = Executors.newSingleThreadScheduledExecutor(NamedThreadFactory("Network Map Updater"))
        executor.submit(object : Runnable {
            override fun run() {
                val republishInterval = try {
                    networkMapClient.publish(signedNodeInfo)
                    heartbeatInterval
                } catch (t: Throwable) {
                    log.warn("Error encountered while publishing node info, will retry again", t)
                    // TODO: Exponential backoff? It should reach max interval of eventHorizon/2.
                    1.minutes
                }
                executor.schedule(this, republishInterval.toMinutes(), MINUTES)
            }
        })
    }

    protected abstract fun myAddresses(): List<NetworkHostAndPort>

    protected open fun makeStateMachineManager(): StateMachineManager {
        return SingleThreadedStateMachineManager(
                services,
                checkpointStorage,
                serverThread,
                database,
                newSecureRandom(),
                busyNodeLatch,
                cordappLoader.appClassLoader
        )
    }

    private class ServiceInstantiationException(cause: Throwable?) : CordaException("Service Instantiation Error", cause)

    private fun installCordaServices(myNotaryIdentity: PartyAndCertificate?) {
        val loadedServices = cordappLoader.cordapps.flatMap { it.services }
        filterServicesToInstall(loadedServices).forEach {
            try {
                installCordaService(flowStarter, it, myNotaryIdentity)
            } catch (e: NoSuchMethodException) {
                log.error("${it.name}, as a Corda service, must have a constructor with a single parameter of type " +
                        ServiceHub::class.java.name)
            } catch (e: ServiceInstantiationException) {
                log.error("Corda service ${it.name} failed to instantiate", e.cause)
            } catch (e: Exception) {
                log.error("Unable to install Corda service ${it.name}", e)
            }
        }
    }

    private fun filterServicesToInstall(loadedServices: List<Class<out SerializeAsToken>>): List<Class<out SerializeAsToken>> {
        val customNotaryServiceList = loadedServices.filter { isNotaryService(it) }
        if (customNotaryServiceList.isNotEmpty()) {
            if (configuration.notary?.custom == true) {
                require(customNotaryServiceList.size == 1) {
                    "Attempting to install more than one notary service: ${customNotaryServiceList.joinToString()}"
                }
            } else return loadedServices - customNotaryServiceList
        }
        return loadedServices
    }

    /**
     * If the [serviceClass] is a notary service, it will only be enabled if the "custom" flag is set in
     * the notary configuration.
     */
    private fun isNotaryService(serviceClass: Class<*>) = NotaryService::class.java.isAssignableFrom(serviceClass)

    /**
     * This customizes the ServiceHub for each CordaService that is initiating flows.
     */
    // TODO Move this into its own file
    private class AppServiceHubImpl<T : SerializeAsToken>(private val serviceHub: ServiceHub, private val flowStarter: FlowStarter) : AppServiceHub, ServiceHub by serviceHub {
        lateinit var serviceInstance: T
        override fun <T> startTrackedFlow(flow: FlowLogic<T>): FlowProgressHandle<T> {
            val stateMachine = startFlowChecked(flow)
            return FlowProgressHandleImpl(
                    id = stateMachine.id,
                    returnValue = stateMachine.resultFuture,
                    progress = stateMachine.logic.track()?.updates ?: Observable.empty()
            )
        }

        override fun <T> startFlow(flow: FlowLogic<T>): FlowHandle<T> {
            val stateMachine = startFlowChecked(flow)
            return FlowHandleImpl(id = stateMachine.id, returnValue = stateMachine.resultFuture)
        }

        private fun <T> startFlowChecked(flow: FlowLogic<T>): FlowStateMachine<T> {
            val logicType = flow.javaClass
            require(logicType.isAnnotationPresent(StartableByService::class.java)) { "${logicType.name} was not designed for starting by a CordaService" }
            // TODO check service permissions
            // TODO switch from myInfo.legalIdentities[0].name to current node's identity as soon as available
            val context = InvocationContext.service(serviceInstance.javaClass.name, myInfo.legalIdentities[0].name)
            return flowStarter.startFlow(flow, context).getOrThrow()
        }

        override fun equals(other: Any?): Boolean {
            if (this === other) return true
            if (other !is AppServiceHubImpl<*>) return false
            return serviceHub == other.serviceHub
                    && flowStarter == other.flowStarter
                    && serviceInstance == other.serviceInstance
        }

        override fun hashCode() = Objects.hash(serviceHub, flowStarter, serviceInstance)
    }

    private fun <T : SerializeAsToken> installCordaService(flowStarter: FlowStarter, serviceClass: Class<T>, myNotaryIdentity: PartyAndCertificate?) {
        serviceClass.requireAnnotation<CordaService>()

        val service = try {
           if (isNotaryService(serviceClass)) {
               myNotaryIdentity ?: throw IllegalStateException("Trying to install a notary service but no notary identity specified")
               try {
                   val constructor = serviceClass.getDeclaredConstructor(ServiceHubInternal::class.java, PublicKey::class.java).apply { isAccessible = true }
                   constructor.newInstance(services, myNotaryIdentity.owningKey )
               } catch (ex: NoSuchMethodException) {
                   val constructor = serviceClass.getDeclaredConstructor(AppServiceHub::class.java, PublicKey::class.java).apply { isAccessible = true }
                   val serviceContext = AppServiceHubImpl<T>(services, flowStarter)
                   val service = constructor.newInstance(serviceContext, myNotaryIdentity.owningKey)
                   serviceContext.serviceInstance = service
                   service
               }
           } else {
               try {
                   val serviceContext = AppServiceHubImpl<T>(services, flowStarter)
                   val extendedServiceConstructor = serviceClass.getDeclaredConstructor(AppServiceHub::class.java).apply { isAccessible = true }
                   val service = extendedServiceConstructor.newInstance(serviceContext)
                   serviceContext.serviceInstance = service
                   service
               } catch (ex: NoSuchMethodException) {
                   val constructor = serviceClass.getDeclaredConstructor(ServiceHub::class.java).apply { isAccessible = true }
                   log.warn("${serviceClass.name} is using legacy CordaService constructor with ServiceHub parameter. " +
                           "Upgrade to an AppServiceHub parameter to enable updated API features.")
                   constructor.newInstance(services)
               }
           }
        } catch (e: InvocationTargetException) {
            throw ServiceInstantiationException(e.cause)
        }

        cordappServices.putInstance(serviceClass, service)

        if (service is NotaryService) handleCustomNotaryService(service)
        service.tokenize()
        log.info("Installed ${serviceClass.name} Corda service")
    }

    private fun handleCustomNotaryService(service: NotaryService) {
        runOnStop += service::stop
        installCoreFlow(NotaryFlow.Client::class, service::createServiceFlow)
        service.start()
    }

    private fun registerCordappFlows() {
        cordappLoader.cordapps.flatMap { it.initiatedFlows }
                .forEach {
                    try {
                        registerInitiatedFlowInternal(smm, it, track = false)
                    } catch (e: NoSuchMethodException) {
                        log.error("${it.name}, as an initiated flow, must have a constructor with a single parameter " +
                                "of type ${Party::class.java.name}")
                    } catch (e: Exception) {
                        log.error("Unable to register initiated flow ${it.name}", e)
                    }
                }
    }

    fun <T : FlowLogic<*>> registerInitiatedFlow(smm: StateMachineManager, initiatedFlowClass: Class<T>): Observable<T> {
        return registerInitiatedFlowInternal(smm, initiatedFlowClass, track = true)
    }

    // TODO remove once not needed
    private fun deprecatedFlowConstructorMessage(flowClass: Class<*>): String {
        return "Installing flow factory for $flowClass accepting a ${Party::class.java.simpleName}, which is deprecated. " +
                "It should accept a ${FlowSession::class.java.simpleName} instead"
    }

    private fun <F : FlowLogic<*>> registerInitiatedFlowInternal(smm: StateMachineManager, initiatedFlow: Class<F>, track: Boolean): Observable<F> {
        val constructors = initiatedFlow.declaredConstructors.associateBy { it.parameterTypes.toList() }
        val flowSessionCtor = constructors[listOf(FlowSession::class.java)]?.apply { isAccessible = true }
        val ctor: (FlowSession) -> F = if (flowSessionCtor == null) {
            // Try to fallback to a Party constructor
            val partyCtor = constructors[listOf(Party::class.java)]?.apply { isAccessible = true }
            if (partyCtor == null) {
                throw IllegalArgumentException("$initiatedFlow must have a constructor accepting a ${FlowSession::class.java.name}")
            } else {
                log.warn(deprecatedFlowConstructorMessage(initiatedFlow))
            }
            { flowSession: FlowSession -> uncheckedCast(partyCtor.newInstance(flowSession.counterparty)) }
        } else {
            { flowSession: FlowSession -> uncheckedCast(flowSessionCtor.newInstance(flowSession)) }
        }
        val initiatingFlow = initiatedFlow.requireAnnotation<InitiatedBy>().value.java
        val (version, classWithAnnotation) = initiatingFlow.flowVersionAndInitiatingClass
        require(classWithAnnotation == initiatingFlow) {
            "${InitiatedBy::class.java.name} must point to ${classWithAnnotation.name} and not ${initiatingFlow.name}"
        }
        val flowFactory = InitiatedFlowFactory.CorDapp(version, initiatedFlow.appName, ctor)
        val observable = internalRegisterFlowFactory(smm, initiatingFlow, flowFactory, initiatedFlow, track)
        log.info("Registered ${initiatingFlow.name} to initiate ${initiatedFlow.name} (version $version)")
        return observable
    }

    protected fun <F : FlowLogic<*>> internalRegisterFlowFactory(smm: StateMachineManager,
                                                                 initiatingFlowClass: Class<out FlowLogic<*>>,
                                                                 flowFactory: InitiatedFlowFactory<F>,
                                                                 initiatedFlowClass: Class<F>,
                                                                 track: Boolean): Observable<F> {
        val observable = if (track) {
            smm.changes.filter { it is StateMachineManager.Change.Add }.map { it.logic }.ofType(initiatedFlowClass)
        } else {
            Observable.empty()
        }
        check(initiatingFlowClass !in flowFactories.keys) {
            "$initiatingFlowClass is attempting to register multiple initiated flows"
        }
        flowFactories[initiatingFlowClass] = flowFactory
        return observable
    }

    /**
     * Installs a flow that's core to the Corda platform. Unlike CorDapp flows which are versioned individually using
     * [InitiatingFlow.version], core flows have the same version as the node's platform version. To cater for backwards
     * compatibility [flowFactory] provides a second parameter which is the platform version of the initiating party.
     */
    @VisibleForTesting
    fun installCoreFlow(clientFlowClass: KClass<out FlowLogic<*>>, flowFactory: (FlowSession) -> FlowLogic<*>) {
        require(clientFlowClass.java.flowVersionAndInitiatingClass.first == 1) {
            "${InitiatingFlow::class.java.name}.version not applicable for core flows; their version is the node's platform version"
        }
        flowFactories[clientFlowClass.java] = InitiatedFlowFactory.Core(flowFactory)
        log.debug { "Installed core flow ${clientFlowClass.java.name}" }
    }

    private fun installCoreFlows() {
        installCoreFlow(FinalityFlow::class, ::FinalityHandler)
        installCoreFlow(NotaryChangeFlow::class, ::NotaryChangeHandler)
        installCoreFlow(ContractUpgradeFlow.Initiate::class, ::ContractUpgradeHandler)
        installCoreFlow(SwapIdentitiesFlow::class, ::SwapIdentitiesHandler)
    }

    protected open fun makeTransactionStorage(transactionCacheSizeBytes: Long): WritableTransactionStorage {
        return DBTransactionStorage(database, cacheFactory)
    }

    @VisibleForTesting
    protected open fun acceptableLiveFiberCountOnStop(): Int = 0

    private fun getCertificateStores(): AllCertificateStores? {
        return try {
            // The following will throw IOException if key file not found or KeyStoreException if keystore password is incorrect.
            val sslKeyStore = configuration.p2pSslOptions.keyStore.get()
            val identitiesKeyStore = configuration.signingCertificateStore.get()
            val trustStore = configuration.p2pSslOptions.trustStore.get()
            AllCertificateStores(trustStore, sslKeyStore, identitiesKeyStore)
        } catch (e: KeyStoreException) {
            log.warn("At least one of the keystores or truststore passwords does not match configuration.")
            null
        } catch (e: IOException) {
            log.error("IO exception while trying to validate keystores and truststore", e)
            null
        }
    }

    private data class AllCertificateStores(val trustStore: CertificateStore, val sslKeyStore: CertificateStore, val identitiesKeyStore: CertificateStore)

    private fun validateKeyStores(): X509Certificate {
        // Step 1. Check trustStore, sslKeyStore and identitiesKeyStore exist.
        val certStores = requireNotNull(getCertificateStores()) {
            "One or more keyStores (identity or TLS) or trustStore not found. " +
                    "Please either copy your existing keys and certificates from another node, " +
                    "or if you don't have one yet, fill out the config file and run corda.jar --initial-registration. " +
                    "Read more at: https://docs.corda.net/permissioning.html"
        }
        // Step 2. Check that trustStore contains the correct key-alias entry.
        require(CORDA_ROOT_CA in certStores.trustStore) {
            "Alias for trustRoot key not found. Please ensure you have an updated trustStore file."
        }
        // Step 3. Check that tls keyStore contains the correct key-alias entry.
        require(CORDA_CLIENT_TLS in certStores.sslKeyStore) {
            "Alias for TLS key not found. Please ensure you have an updated TLS keyStore file."
        }

        // Step 4. Check that identity keyStores contain the correct key-alias entry for Node CA.
        require(CORDA_CLIENT_CA in certStores.identitiesKeyStore) {
            "Alias for Node CA key not found. Please ensure you have an updated identity keyStore file."
        }

        // Step 5. Check all cert paths chain to the trusted root.
        val trustRoot = certStores.trustStore[CORDA_ROOT_CA]
        val sslCertChainRoot = certStores.sslKeyStore.query { getCertificateChain(CORDA_CLIENT_TLS) }.last()
        val nodeCaCertChainRoot = certStores.identitiesKeyStore.query { getCertificateChain(CORDA_CLIENT_CA) }.last()

        require(sslCertChainRoot == trustRoot) { "TLS certificate must chain to the trusted root." }
        require(nodeCaCertChainRoot == trustRoot) { "Client CA certificate must chain to the trusted root." }

        if (configuration.devMode) {
            val blacklisted = isCRLDistributionPointBlacklisted(configuration.signingCertificateStore.get().query { getCertificateChain(X509Utilities.CORDA_CLIENT_CA) })
            if (blacklisted) {
                log.warn("The format of the autogenerated dev. mode certificate this system uses has been deprecated. Please contact support@r3.com for information on how to upgrade.")
            }
        }

        return trustRoot
    }

    // Specific class so that MockNode can catch it.
    class DatabaseConfigurationException(message: String) : CordaException(message)

<<<<<<< HEAD
    protected open fun startDatabase(metricRegistry: MetricRegistry? = null) {
        log.debug {
            val driverClasses = DriverManager.getDrivers().asSequence().map { it.javaClass.name }
            "Available JDBC drivers: $driverClasses"
        }
=======
    protected open fun startDatabase() {
>>>>>>> 965f9ce5
        val props = configuration.dataSourceProperties
        if (props.isEmpty) throw DatabaseConfigurationException("There must be a database configured.")
        val isH2Database = isH2Database(props.getProperty("dataSource.url", ""))
        val schemas = if (isH2Database) schemaService.internalSchemas() else schemaService.schemaOptions.keys
        database.startHikariPool(props, configuration.database, schemas, metricRegistry)
        // Now log the vendor string as this will also cause a connection to be tested eagerly.
        logVendorString(database, log)
    }

    private fun makeNotaryService(myNotaryIdentity: PartyAndCertificate?): NotaryService? {
        return configuration.notary?.let {
            makeCoreNotaryService(it, myNotaryIdentity).also {
                it.tokenize()
                runOnStop += it::stop
                installCoreFlow(NotaryFlow.Client::class, it::createServiceFlow)
                log.info("Running core notary: ${it.javaClass.name}")
                it.start()
            }
        }
    }

    protected open fun makeKeyManagementService(identityService: PersistentIdentityService): KeyManagementServiceInternal {
        // Place the long term identity key in the KMS. Eventually, this is likely going to be separated again because
        // the KMS is meant for derived temporary keys used in transactions, and we're not supposed to sign things with
        // the identity key. But the infrastructure to make that easy isn't here yet.
        return PersistentKeyManagementService(cacheFactory, identityService, database)
    }

    private fun makeCoreNotaryService(notaryConfig: NotaryConfig, myNotaryIdentity: PartyAndCertificate?): NotaryService {
        val notaryKey = myNotaryIdentity?.owningKey
                ?: throw IllegalArgumentException("No notary identity initialized when creating a notary service")
        return notaryConfig.run {
            when {
                raft != null -> {
                    val uniquenessProvider = RaftUniquenessProvider(configuration.baseDirectory, configuration.p2pSslOptions, database, platformClock, monitoringService.metrics, cacheFactory, raft)
                    (if (validating) ::RaftValidatingNotaryService else ::RaftNonValidatingNotaryService)(services, notaryKey, uniquenessProvider)
                }
                bftSMaRt != null -> {
                    if (validating) throw IllegalArgumentException("Validating BFTSMaRt notary not supported")
                    BFTNonValidatingNotaryService(services, notaryKey, bftSMaRt, makeBFTCluster(notaryKey, bftSMaRt))
                }
                mysql != null -> {
                    (if (validating) ::MySQLValidatingNotaryService else ::MySQLNonValidatingNotaryService)(services, notaryKey, mysql, configuration.devMode)
                }
                else -> (if (validating) ::ValidatingNotaryService else ::SimpleNotaryService)(services, notaryKey)
            }
        }
    }

    protected open fun makeBFTCluster(notaryKey: PublicKey, bftSMaRtConfig: BFTSMaRtConfiguration): BFTSMaRt.Cluster {
        return object : BFTSMaRt.Cluster {
            override fun waitUntilAllReplicasHaveInitialized() {
                log.warn("A BFT replica may still be initializing, in which case the upcoming consensus change may cause it to spin.")
            }
        }
    }

    open fun stop() {
        // TODO: We need a good way of handling "nice to have" shutdown events, especially those that deal with the
        // network, including unsubscribing from updates from remote services. Possibly some sort of parameter to stop()
        // to indicate "Please shut down gracefully" vs "Shut down now".
        // Meanwhile, we let the remote service send us updates until the acknowledgment buffer overflows and it
        // unsubscribes us forcibly, rather than blocking the shutdown process.

        // Run shutdown hooks in opposite order to starting.
        for (toRun in runOnStop.reversed()) {
            toRun()
        }
        runOnStop.clear()
        shutdownExecutor.shutdown()
        _started = null
    }

    protected abstract fun makeMessagingService(): MessagingService

    protected abstract fun startMessagingService(rpcOps: RPCOps,
                                                 nodeInfo: NodeInfo,
                                                 myNotaryIdentity: PartyAndCertificate?,
                                                 networkParameters: NetworkParameters)

    private fun obtainIdentity(notaryConfig: NotaryConfig?): Pair<PartyAndCertificate, KeyPair> {
        val keyStore = configuration.signingCertificateStore.get()

        val (id, singleName) = if (notaryConfig == null || !notaryConfig.isClusterConfig) {
            // Node's main identity or if it's a single node notary.
            Pair(NODE_IDENTITY_ALIAS_PREFIX, configuration.myLegalName)
        } else {
            // The node is part of a distributed notary whose identity must already be generated beforehand.
            Pair(DISTRIBUTED_NOTARY_ALIAS_PREFIX, null)
        }
        // TODO: Integrate with Key management service?
        val privateKeyAlias = "$id-private-key"

        if (privateKeyAlias !in keyStore) {
            // We shouldn't have a distributed notary at this stage, so singleName should NOT be null.
            requireNotNull(singleName) {
                "Unable to find in the key store the identity of the distributed notary the node is part of"
            }
            log.info("$privateKeyAlias not found in key store, generating fresh key!")
            keyStore.storeLegalIdentity(privateKeyAlias, generateKeyPair())
        }

        val (x509Cert, keyPair) = keyStore.query { getCertificateAndKeyPair(privateKeyAlias) }

        // TODO: Use configuration to indicate composite key should be used instead of public key for the identity.
        val compositeKeyAlias = "$id-composite-key"
        val certificates = if (compositeKeyAlias in keyStore) {
            // Use composite key instead if it exists.
            val certificate = keyStore[compositeKeyAlias]
            // We have to create the certificate chain for the composite key manually, this is because we don't have a keystore
            // provider that understand compositeKey-privateKey combo. The cert chain is created using the composite key certificate +
            // the tail of the private key certificates, as they are both signed by the same certificate chain.
            listOf(certificate) + keyStore.query { getCertificateChain(privateKeyAlias) }.drop(1)
        } else {
            keyStore.query { getCertificateChain(privateKeyAlias) }.let {
                check(it[0] == x509Cert) { "Certificates from key store do not line up!" }
                it
            }
        }

        val subject = CordaX500Name.build(certificates[0].subjectX500Principal)
        if (singleName != null && subject != singleName) {
            throw ConfigurationException("The name '$singleName' for $id doesn't match what's in the key store: $subject")
        } else if (notaryConfig != null && notaryConfig.isClusterConfig && notaryConfig.serviceLegalName != null && subject != notaryConfig.serviceLegalName) {
            // Note that we're not checking if `notaryConfig.serviceLegalName` is not present for backwards compatibility.
            throw ConfigurationException("The name of the notary service '${notaryConfig.serviceLegalName}' for $id doesn't " +
                    "match what's in the key store: $subject. You might need to adjust the configuration of `notary.serviceLegalName`.")
        }

        val certPath = X509Utilities.buildCertPath(certificates)
        return Pair(PartyAndCertificate(certPath), keyPair)
    }

    protected open fun generateKeyPair() = cryptoGenerateKeyPair()

    protected open fun makeVaultService(keyManagementService: KeyManagementService,
                                        services: ServicesForResolution,
                                        database: CordaPersistence): VaultServiceInternal {
        return NodeVaultService(
                platformClock,
                keyManagementService,
                services,
                database,
                schemaService,
                configuration.transactionCacheSizeBytes
        )
    }

    /** Load configured JVM agents */
    private fun initialiseJVMAgents() {
        configuration.jmxMonitoringHttpPort?.let { port ->
            requireNotNull(NodeBuildProperties.JOLOKIA_AGENT_VERSION) {
                "'jolokiaAgentVersion' missing from build properties"
            }
            log.info("Starting Jolokia agent on HTTP port: $port")
            val libDir = Paths.get(configuration.baseDirectory.toString(), "drivers")
            val jarFilePath = JVMAgentRegistry.resolveAgentJar(
                    "jolokia-jvm-${NodeBuildProperties.JOLOKIA_AGENT_VERSION}-agent.jar", libDir)
                    ?: throw Error("Unable to locate agent jar file")
            log.info("Agent jar file: $jarFilePath")
            JVMAgentRegistry.attach("jolokia", "port=$port", jarFilePath)
        }
    }

    inner class ServiceHubInternalImpl : SingletonSerializeAsToken(), ServiceHubInternal, ServicesForResolution by servicesForResolution {
        override val rpcFlows = ArrayList<Class<out FlowLogic<*>>>()
        override val stateMachineRecordedTransactionMapping = DBTransactionMappingStorage(database)
        override val identityService: IdentityService get() = this@AbstractNode.identityService
        override val keyManagementService: KeyManagementService get() = this@AbstractNode.keyManagementService
        override val schemaService: SchemaService get() = this@AbstractNode.schemaService
        override val validatedTransactions: WritableTransactionStorage get() = this@AbstractNode.transactionStorage
        override val cordappProvider: CordappProviderInternal get() = this@AbstractNode.cordappProvider
        override val networkMapCache: NetworkMapCacheInternal get() = this@AbstractNode.networkMapCache
        override val vaultService: VaultServiceInternal get() = this@AbstractNode.vaultService
        override val nodeProperties: NodePropertiesStore get() = this@AbstractNode.nodeProperties
        override val database: CordaPersistence get() = this@AbstractNode.database
        override val monitoringService: MonitoringService get() = this@AbstractNode.monitoringService
        override val transactionVerifierService: TransactionVerifierService get() = this@AbstractNode.transactionVerifierService
        override val contractUpgradeService: ContractUpgradeService get() = this@AbstractNode.contractUpgradeService
        override val auditService: AuditService get() = this@AbstractNode.auditService
        override val attachments: AttachmentStorageInternal get() = this@AbstractNode.attachments
        override val networkService: MessagingService get() = network
        override val clock: Clock get() = platformClock
        override val configuration: NodeConfiguration get() = this@AbstractNode.configuration
        override val networkMapUpdater: NetworkMapUpdater get() = this@AbstractNode.networkMapUpdater
        override val cacheFactory: NamedCacheFactory get() = this@AbstractNode.cacheFactory

        private lateinit var _myInfo: NodeInfo
        override val myInfo: NodeInfo get() = _myInfo

        private lateinit var _networkParameters: NetworkParameters
        override val networkParameters: NetworkParameters get() = _networkParameters

        fun start(myInfo: NodeInfo, networkParameters: NetworkParameters) {
            this._myInfo = myInfo
            this._networkParameters = networkParameters
        }

        override fun <T : SerializeAsToken> cordaService(type: Class<T>): T {
            require(type.isAnnotationPresent(CordaService::class.java)) { "${type.name} is not a Corda service" }
            return cordappServices.getInstance(type)
                    ?: throw IllegalArgumentException("Corda service ${type.name} does not exist")
        }

        override fun getFlowFactory(initiatingFlowClass: Class<out FlowLogic<*>>): InitiatedFlowFactory<*>? {
            return flowFactories[initiatingFlowClass]
        }

        override fun jdbcSession(): Connection = database.createSession()

        // allows services to register handlers to be informed when the node stop method is called
        override fun registerUnloadHandler(runOnStop: () -> Unit) {
            this@AbstractNode.runOnStop += runOnStop
        }
    }
}

@VisibleForTesting
internal fun logVendorString(database: CordaPersistence, log: Logger) {
    database.transaction {
        log.info("Connected to ${connection.metaData.databaseProductName} database.")
    }
}

// TODO Move this into its own file
class FlowStarterImpl(private val smm: StateMachineManager, private val flowLogicRefFactory: FlowLogicRefFactory) : FlowStarter {
    override fun <T> startFlow(event: ExternalEvent.ExternalStartFlowEvent<T>): CordaFuture<FlowStateMachine<T>> {
        smm.deliverExternalEvent(event)
        return event.future
    }

    override fun <T> startFlow(logic: FlowLogic<T>, context: InvocationContext): CordaFuture<FlowStateMachine<T>> {
        val startFlowEvent = object : ExternalEvent.ExternalStartFlowEvent<T>, DeduplicationHandler {
            override fun insideDatabaseTransaction() {}

            override fun afterDatabaseTransaction() {}

            override val externalCause: ExternalEvent
                get() = this
            override val deduplicationHandler: DeduplicationHandler
                get() = this

            override val flowLogic: FlowLogic<T>
                get() = logic
            override val context: InvocationContext
                get() = context

            override fun wireUpFuture(flowFuture: CordaFuture<FlowStateMachine<T>>) {
                _future.captureLater(flowFuture)
            }

            private val _future = openFuture<FlowStateMachine<T>>()
            override val future: CordaFuture<FlowStateMachine<T>>
                get() = _future

        }
        return startFlow(startFlowEvent)
    }

    override fun <T> invokeFlowAsync(
            logicType: Class<out FlowLogic<T>>,
            context: InvocationContext,
            vararg args: Any?): CordaFuture<FlowStateMachine<T>> {
        val logicRef = flowLogicRefFactory.createForRPC(logicType, *args)
        val logic: FlowLogic<T> = uncheckedCast(flowLogicRefFactory.toFlowLogic(logicRef))
        return startFlow(logic, context)
    }
}

class ConfigurationException(message: String) : CordaException(message)

// TODO This is no longer used by AbstractNode and can be moved elsewhere
fun configureDatabase(hikariProperties: Properties,
                      databaseConfig: DatabaseConfig,
                      wellKnownPartyFromX500Name: (CordaX500Name) -> Party?,
                      wellKnownPartyFromAnonymous: (AbstractParty) -> Party?,
                      schemaService: SchemaService = NodeSchemaService()): CordaPersistence {
    val isH2Database = isH2Database(hikariProperties.getProperty("dataSource.url", ""))
    val schemas = if (isH2Database) NodeSchemaService().internalSchemas() else schemaService.schemaOptions.keys
    return createCordaPersistence(databaseConfig, wellKnownPartyFromX500Name, wellKnownPartyFromAnonymous, schemaService)
            .apply { startHikariPool(hikariProperties, databaseConfig, schemas) }

}

fun createCordaPersistence(databaseConfig: DatabaseConfig,
                           wellKnownPartyFromX500Name: (CordaX500Name) -> Party?,
                           wellKnownPartyFromAnonymous: (AbstractParty) -> Party?,
                           schemaService: SchemaService): CordaPersistence {
    // Register the AbstractPartyDescriptor so Hibernate doesn't warn when encountering AbstractParty. Unfortunately
    // Hibernate warns about not being able to find a descriptor if we don't provide one, but won't use it by default
    // so we end up providing both descriptor and converter. We should re-examine this in later versions to see if
    // either Hibernate can be convinced to stop warning, use the descriptor by default, or something else.
    JavaTypeDescriptorRegistry.INSTANCE.addDescriptor(AbstractPartyDescriptor(wellKnownPartyFromX500Name, wellKnownPartyFromAnonymous))
    val attributeConverters = listOf(AbstractPartyToX500NameAsStringConverter(wellKnownPartyFromX500Name, wellKnownPartyFromAnonymous))
    return CordaPersistence(databaseConfig, schemaService.schemaOptions.keys, attributeConverters)
}

fun CordaPersistence.startHikariPool(hikariProperties: Properties, databaseConfig: DatabaseConfig, schemas: Set<MappedSchema>, metricRegistry: MetricRegistry? = null) {
    try {
        val dataSource = DataSourceFactory.createDataSource(hikariProperties, metricRegistry = metricRegistry)
        val jdbcUrl = hikariProperties.getProperty("dataSource.url", "")
        val schemaMigration = SchemaMigration(schemas, dataSource, databaseConfig)
        schemaMigration.nodeStartup(dataSource.connection.use { DBCheckpointStorage().getCheckpointCount(it) != 0L }, isH2Database(jdbcUrl))
        start(dataSource, jdbcUrl)
    } catch (ex: Exception) {
        when {
            ex is HikariPool.PoolInitializationException -> throw CouldNotCreateDataSourceException("Could not connect to the database. Please check your JDBC connection URL, or the connectivity to the database.", ex)
            ex.cause is ClassNotFoundException -> throw CouldNotCreateDataSourceException("Could not find the database driver class. Please add it to the 'drivers' folder. See: https://docs.corda.net/corda-configuration-file.html")
            ex is OutstandingDatabaseChangesException -> throw (DatabaseIncompatibleException(ex.message))
            ex is DatabaseIncompatibleException -> throw ex
            else -> throw CouldNotCreateDataSourceException("Could not create the DataSource: ${ex.message}", ex)
        }
    }
}

fun clientSslOptionsCompatibleWith(nodeRpcOptions: NodeRpcOptions): ClientRpcSslOptions? {

    if (!nodeRpcOptions.useSsl || nodeRpcOptions.sslConfig == null) {
        return null
    }
    // Here we're using the node's RPC key store as the RPC client's trust store.
    return ClientRpcSslOptions(trustStorePath = nodeRpcOptions.sslConfig!!.keyStorePath, trustStorePassword = nodeRpcOptions.sslConfig!!.keyStorePassword)
}<|MERGE_RESOLUTION|>--- conflicted
+++ resolved
@@ -162,12 +162,7 @@
     @Suppress("LeakingThis")
     val transactionStorage = makeTransactionStorage(configuration.transactionCacheSizeBytes).tokenize()
     val networkMapClient: NetworkMapClient? = configuration.networkServices?.let { NetworkMapClient(it.networkMapURL, versionInfo) }
-<<<<<<< HEAD
-    val metricRegistry = MetricRegistry()
-    val attachments = NodeAttachmentService(metricRegistry, database, configuration.attachmentContentCacheSizeBytes, configuration.attachmentCacheBound).tokenize()
-=======
     val attachments = NodeAttachmentService(metricRegistry, cacheFactory, database).tokenize()
->>>>>>> 965f9ce5
     val cordappProvider = CordappProviderImpl(cordappLoader, CordappConfigFileProvider(), attachments).tokenize()
     @Suppress("LeakingThis")
     val keyManagementService = makeKeyManagementService(identityService).tokenize()
@@ -799,15 +794,11 @@
     // Specific class so that MockNode can catch it.
     class DatabaseConfigurationException(message: String) : CordaException(message)
 
-<<<<<<< HEAD
-    protected open fun startDatabase(metricRegistry: MetricRegistry? = null) {
+    protected open fun startDatabase() {
         log.debug {
             val driverClasses = DriverManager.getDrivers().asSequence().map { it.javaClass.name }
             "Available JDBC drivers: $driverClasses"
         }
-=======
-    protected open fun startDatabase() {
->>>>>>> 965f9ce5
         val props = configuration.dataSourceProperties
         if (props.isEmpty) throw DatabaseConfigurationException("There must be a database configured.")
         val isH2Database = isH2Database(props.getProperty("dataSource.url", ""))
