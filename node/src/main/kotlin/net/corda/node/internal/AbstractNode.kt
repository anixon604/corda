--- conflicted
+++ resolved
@@ -107,13 +107,10 @@
 import java.util.concurrent.ConcurrentHashMap
 import java.util.concurrent.ExecutorService
 import java.util.concurrent.Executors
-<<<<<<< HEAD
 import java.util.concurrent.TimeUnit
 import java.util.concurrent.atomic.AtomicReference
-=======
 import java.util.concurrent.TimeUnit.MINUTES
 import java.util.concurrent.TimeUnit.SECONDS
->>>>>>> 757181e2
 import kotlin.collections.set
 import kotlin.reflect.KClass
 import net.corda.core.crypto.generateKeyPair as cryptoGenerateKeyPair
@@ -133,12 +130,8 @@
                             val platformClock: CordaClock,
                             protected val versionInfo: VersionInfo,
                             protected val cordappLoader: CordappLoader,
-<<<<<<< HEAD
+                            protected val serverThread: AffinityExecutor.ServiceAffinityExecutor,
                             protected val busyNodeLatch: ReusableLatch = ReusableLatch()) : SingletonSerializeAsToken() {
-=======
-                            protected val serverThread: AffinityExecutor.ServiceAffinityExecutor,
-                            private val busyNodeLatch: ReusableLatch = ReusableLatch()) : SingletonSerializeAsToken() {
->>>>>>> 757181e2
 
     private class StartedNodeImpl<out N : AbstractNode>(
             override val internals: N,
@@ -169,14 +162,6 @@
         }
     }
 
-<<<<<<< HEAD
-    protected val services: ServiceHubInternal get() = _services
-    private lateinit var _services: ServiceHubInternalImpl
-    protected var myNotaryIdentity: PartyAndCertificate? = null
-    protected lateinit var checkpointStorage: CheckpointStorage
-    private lateinit var tokenizableServices: List<Any>
-    protected lateinit var attachments: NodeAttachmentService
-=======
     val schemaService = NodeSchemaService(cordappLoader.cordappSchemas, configuration.notary != null).tokenize()
     val identityService = PersistentIdentityService().tokenize()
     val database: CordaPersistence = createCordaPersistence(
@@ -237,7 +222,6 @@
             unfinishedSchedules = busyNodeLatch
     ).tokenize().closeOnStop()
     // TODO Making this non-lateinit requires MockNode being able to create a blank InMemoryMessaging instance
->>>>>>> 757181e2
     protected lateinit var network: MessagingService
 
     private val cordappServices = MutableClassToInstanceMap.create<SerializeAsToken>()
@@ -271,8 +255,14 @@
         return this
     }
 
-<<<<<<< HEAD
-        val ops: CordaRPCOps = CordaRPCOpsImpl(services, smm, flowStarter, { shutdownExecutor.submit { stop() } })
+    protected fun <T : AutoCloseable> T.closeOnStop(): T {
+        runOnStop += this::close
+        return this
+    }
+
+    /** The implementation of the [CordaRPCOps] interface used by this node. */
+    open fun makeRPCOps(): CordaRPCOps {
+        val ops: CordaRPCOps = CordaRPCOpsImpl(services, smm, flowStarter) { shutdownExecutor.submit { stop() } }
         val proxies = mutableListOf<(CordaRPCOps) -> CordaRPCOps>()
         // Mind that order is relevant here.
         proxies += ::AuthenticatedRpcOpsProxy
@@ -280,18 +270,6 @@
             proxies += { it -> ExceptionMaskingRpcOpsProxy(it, true) }
         }
         proxies += { it -> ExceptionSerialisingRpcOpsProxy(it, configuration.devMode) }
-=======
-    protected fun <T : AutoCloseable> T.closeOnStop(): T {
-        runOnStop += this::close
-        return this
-    }
-
-    /** The implementation of the [CordaRPCOps] interface used by this node. */
-    open fun makeRPCOps(): CordaRPCOps {
-        val ops: CordaRPCOps = CordaRPCOpsImpl(services, smm, flowStarter) { shutdownExecutor.submit { stop() } }
-        // Mind that order is relevant here.
-        val proxies = listOf<(CordaRPCOps) -> CordaRPCOps>(::AuthenticatedRpcOpsProxy, { ExceptionSerialisingRpcOpsProxy(it, true) })
->>>>>>> 757181e2
         return proxies.fold(ops) { delegate, decorate -> decorate(delegate) }
     }
 
@@ -361,12 +339,17 @@
         startShell()
         networkMapClient?.start(trustRoot)
 
-<<<<<<< HEAD
-        // Do all of this in a database transaction so anything that might need a connection has one.
-        val database = initialiseDatabasePersistence(
-                schemaService,
-                { name -> identityServiceRef.get().wellKnownPartyFromX500Name(name) },
-                { party -> identityServiceRef.get().wellKnownPartyFromAnonymous(party) })
+        val (netParams, signedNetParams) = NetworkParametersReader(trustRoot, networkMapClient, configuration.baseDirectory).read()
+        log.info("Loaded network parameters: $netParams")
+        check(netParams.minimumPlatformVersion <= versionInfo.platformVersion) {
+            "Node's platform version is lower than network's required minimumPlatformVersion"
+        }
+        servicesForResolution.start(netParams)
+        persistentNetworkMapCache.start(netParams.notaries)
+
+        startDatabase()
+        val (identity, identityKeyPair) = obtainIdentity(notaryConfig = null)
+        identityService.start(trustRoot, listOf(identity.certificate, nodeCa))
 
         val mutualExclusionConfiguration = configuration.enterpriseConfiguration.mutualExclusionConfiguration
         if (mutualExclusionConfiguration.on) {
@@ -383,84 +366,11 @@
             }
         }
 
-        val identityService = makeIdentityService(identity.certificate, database).also(identityServiceRef::set)
-        networkMapClient = configuration.networkServices?.let { NetworkMapClient(it.networkMapURL, identityService.trustRoot) }
-        val networkParameteresReader = NetworkParametersReader(identityService.trustRoot, networkMapClient, configuration.baseDirectory)
-        val networkParameters = networkParameteresReader.networkParameters
-        check(networkParameters.minimumPlatformVersion <= versionInfo.platformVersion) {
-            "Node's platform version is lower than network's required minimumPlatformVersion"
-        }
-        val (startedImpl, schedulerService) = database.transaction {
-            val networkMapCache = NetworkMapCacheImpl(PersistentNetworkMapCache(database, networkParameters.notaries), identityService, database)
-            val (keyPairs, nodeInfo) = updateNodeInfo(networkMapCache, networkMapClient, identity, identityKeyPair)
-            identityService.loadIdentities(nodeInfo.legalIdentitiesAndCerts)
-            val metrics = MetricRegistry()
-            val transactionStorage = makeTransactionStorage(database, configuration.transactionCacheSizeBytes)
-            log.debug("Transaction storage created")
-            attachments = NodeAttachmentService(metrics, configuration.attachmentContentCacheSizeBytes, configuration.attachmentCacheBound, database)
-            log.debug("Attachment service created")
-            val cordappProvider = CordappProviderImpl(cordappLoader, CordappConfigFileProvider(), attachments, networkParameters.whitelistedContractImplementations)
-            log.debug("Cordapp provider created")
-            val servicesForResolution = ServicesForResolutionImpl(identityService, attachments, cordappProvider, networkParameters, transactionStorage)
-            val nodeProperties = NodePropertiesPersistentStore(StubbedNodeUniqueIdProvider::value, database)
-            val nodeServices = makeServices(
-                    keyPairs,
-                    schemaService,
-                    transactionStorage,
-                    metrics,
-                    servicesForResolution,
-                    database,
-                    nodeInfo,
-                    identityService,
-                    networkMapCache,
-                    nodeProperties,
-                    cordappProvider,
-                    networkParameters)
-            val notaryService = makeNotaryService(nodeServices, database)
-            val smm = makeStateMachineManager(database)
-            val flowLogicRefFactory = FlowLogicRefFactoryImpl(cordappLoader.appClassLoader)
-            val flowStarter = FlowStarterImpl(smm, flowLogicRefFactory)
-            val cordaServices = installCordaServices(flowStarter)
-            val schedulerService = NodeSchedulerService(
-                    platformClock,
-                    database,
-                    flowStarter,
-                    servicesForResolution,
-                    unfinishedSchedules = busyNodeLatch,
-                    flowLogicRefFactory = flowLogicRefFactory,
-                    drainingModePollPeriod = configuration.drainingModePollPeriod,
-                    nodeProperties = nodeProperties)
-            runOnStop += { schedulerService.join() }
-
-            tokenizableServices = nodeServices + cordaServices + schedulerService
-=======
-        val (netParams, signedNetParams) = NetworkParametersReader(trustRoot, networkMapClient, configuration.baseDirectory).read()
-        log.info("Loaded network parameters: $netParams")
-        check(netParams.minimumPlatformVersion <= versionInfo.platformVersion) {
-            "Node's platform version is lower than network's required minimumPlatformVersion"
-        }
-        servicesForResolution.start(netParams)
-        persistentNetworkMapCache.start(netParams.notaries)
-
-        startDatabase()
-        val (identity, identityKeyPair) = obtainIdentity(notaryConfig = null)
-        identityService.start(trustRoot, listOf(identity.certificate, nodeCa))
->>>>>>> 757181e2
-
         val (keyPairs, nodeInfoAndSigned, myNotaryIdentity) = database.transaction {
             networkMapCache.start()
             updateNodeInfo(identity, identityKeyPair, publish = true)
         }
 
-<<<<<<< HEAD
-            (serverThread as? ExecutorService)?.let {
-                runOnStop += {
-                    // We wait here, even though any in-flight messages should have been drained away because the
-                    // server thread can potentially have other non-messaging tasks scheduled onto it. The timeout value is
-                    // arbitrary and might be inappropriate.
-                    MoreExecutors.shutdownAndAwaitTermination(it, 50, TimeUnit.SECONDS)
-                }
-=======
         val (nodeInfo, signedNodeInfo) = nodeInfoAndSigned
         networkMapUpdater.start(trustRoot, signedNetParams.raw.hash, signedNodeInfo.raw.hash)
         startMessagingService(rpcOps, nodeInfo, myNotaryIdentity, netParams)
@@ -492,7 +402,6 @@
                 val flowMonitor = FlowMonitor(smm::snapshot, configuration.flowMonitorPeriodMillis, configuration.flowMonitorSuspensionLoggingThresholdMillis)
                 runOnStop += flowMonitor::stop
                 flowMonitor.start()
->>>>>>> 757181e2
             }
 
             schedulerService.start()
@@ -866,33 +775,24 @@
         require(sslCertChainRoot == trustRoot) { "TLS certificate must chain to the trusted root." }
         require(nodeCaCertChainRoot == trustRoot) { "Client CA certificate must chain to the trusted root." }
 
-<<<<<<< HEAD
         if (configuration.devMode) {
             val blacklisted = isCRLDistributionPointBlacklisted(configuration.loadNodeKeyStore().getCertificateChain(X509Utilities.CORDA_CLIENT_CA))
-            if(blacklisted){
+            if (blacklisted) {
                 log.warn("The format of the autogenerated dev. mode certificate this system uses has been deprecated. Please contact support@r3.com for information on how to upgrade.")
             }
         }
-=======
+
         return trustRoot
->>>>>>> 757181e2
     }
 
     // Specific class so that MockNode can catch it.
     class DatabaseConfigurationException(msg: String) : CordaException(msg)
 
-<<<<<<< HEAD
-    protected open fun initialiseDatabasePersistence(schemaService: SchemaService,
-                                                     wellKnownPartyFromX500Name: (CordaX500Name) -> Party?,
-                                                     wellKnownPartyFromAnonymous: (AbstractParty) -> Party?): CordaPersistence {
+    protected open fun startDatabase() {
         log.debug {
             val driverClasses = DriverManager.getDrivers().asSequence().map { it.javaClass.name }
             "Available JDBC drivers: $driverClasses"
         }
-
-=======
-    protected open fun startDatabase() {
->>>>>>> 757181e2
         val props = configuration.dataSourceProperties
         if (props.isEmpty) throw DatabaseConfigurationException("There must be a database configured.")
         database.hikariStart(props)
@@ -1174,25 +1074,18 @@
     // so we end up providing both descriptor and converter. We should re-examine this in later versions to see if
     // either Hibernate can be convinced to stop warning, use the descriptor by default, or something else.
     JavaTypeDescriptorRegistry.INSTANCE.addDescriptor(AbstractPartyDescriptor(wellKnownPartyFromX500Name, wellKnownPartyFromAnonymous))
-    val attributeConverters = listOf(AbstractPartyToX500NameAsStringConverter(wellKnownPartyFromX500Name, wellKnownPartyFromAnonymous))
-    return CordaPersistence(databaseConfig, schemaService.schemaOptions.keys, attributeConverters)
-}
-
-fun CordaPersistence.hikariStart(hikariProperties: Properties) {
-    try {
-<<<<<<< HEAD
-        val dataSource = DataSourceFactory.createDataSource(hikariProperties)
+
         val attributeConverters = listOf(AbstractPartyToX500NameAsStringConverter(wellKnownPartyFromX500Name, wellKnownPartyFromAnonymous))
         val jdbcUrl = hikariProperties.getProperty("dataSource.url", "")
         SchemaMigration(
                 schemaService.schemaOptions.keys,
                 dataSource,
                 !isH2Database(jdbcUrl),
-                databaseConfig).nodeStartup(dataSource.connection.use { DBCheckpointStorage().getCheckpointCount(it) != 0L })
-        return CordaPersistence(dataSource, databaseConfig, schemaService.schemaOptions.keys, jdbcUrl, attributeConverters)
-=======
+                databaseConfig).nodeStartup(dataSource.connection.use { DBCheckpointStorage().getCheckpointCount(it) != 0L })return CordaPersistence( databaseConfig, schemaService.schemaOptions.keys, jdbcUrl,attributeConverters)}
+
+fun CordaPersistence.hikariStart(hikariProperties: Properties) {
+    try {
         start(DataSourceFactory.createDataSource(hikariProperties))
->>>>>>> 757181e2
     } catch (ex: Exception) {
         when {
             ex is HikariPool.PoolInitializationException -> throw CouldNotCreateDataSourceException("Could not connect to the database. Please check your JDBC connection URL, or the connectivity to the database.", ex)
