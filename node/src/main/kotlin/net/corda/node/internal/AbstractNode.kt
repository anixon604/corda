package net.corda.node.internal

import com.codahale.metrics.MetricRegistry
import com.google.common.collect.MutableClassToInstanceMap
import com.google.common.util.concurrent.MoreExecutors
import com.zaxxer.hikari.pool.HikariPool
import net.corda.confidential.SwapIdentitiesFlow
import net.corda.confidential.SwapIdentitiesHandler
import net.corda.core.CordaException
import net.corda.core.concurrent.CordaFuture
import net.corda.core.context.InvocationContext
import net.corda.core.crypto.isCRLDistributionPointBlacklisted
import net.corda.core.crypto.newSecureRandom
import net.corda.core.crypto.sign
import net.corda.core.flows.*
import net.corda.core.identity.AbstractParty
import net.corda.core.identity.CordaX500Name
import net.corda.core.identity.Party
import net.corda.core.identity.PartyAndCertificate
import net.corda.core.internal.FlowStateMachine
import net.corda.core.internal.NamedCacheFactory
import net.corda.core.internal.VisibleForTesting
import net.corda.core.internal.concurrent.map
import net.corda.core.internal.concurrent.openFuture
import net.corda.core.internal.notary.NotaryService
import net.corda.core.internal.uncheckedCast
import net.corda.core.messaging.*
import net.corda.core.node.*
import net.corda.core.node.services.*
import net.corda.core.schemas.MappedSchema
import net.corda.core.serialization.SerializationWhitelist
import net.corda.core.serialization.SerializeAsToken
import net.corda.core.serialization.SingletonSerializeAsToken
import net.corda.core.utilities.*
import net.corda.node.CordaClock
import net.corda.node.VersionInfo
import net.corda.node.cordapp.CordappLoader
import net.corda.node.internal.classloading.requireAnnotation
import net.corda.node.internal.cordapp.*
import net.corda.node.internal.rpc.proxies.AuthenticatedRpcOpsProxy
import net.corda.node.internal.rpc.proxies.ExceptionMaskingRpcOpsProxy
import net.corda.node.internal.rpc.proxies.ExceptionSerialisingRpcOpsProxy
import net.corda.node.services.ContractUpgradeHandler
import net.corda.node.services.FinalityHandler
import net.corda.node.services.NotaryChangeHandler
import net.corda.node.services.api.*
import net.corda.node.services.config.NodeConfiguration
import net.corda.node.services.config.NotaryConfig
import net.corda.node.services.config.configureWithDevSSLCertificate
import net.corda.node.services.config.rpc.NodeRpcOptions
import net.corda.node.services.config.shell.toShellConfig
import net.corda.node.services.config.shouldInitCrashShell
import net.corda.node.services.events.NodeSchedulerService
import net.corda.node.services.events.ScheduledActivityObserver
import net.corda.node.services.identity.PersistentIdentityService
import net.corda.node.services.keys.KeyManagementServiceInternal
import net.corda.node.services.keys.PersistentKeyManagementService
import net.corda.node.services.messaging.DeduplicationHandler
import net.corda.node.services.messaging.MessagingService
import net.corda.node.services.network.NetworkMapClient
import net.corda.node.services.network.NetworkMapUpdater
import net.corda.node.services.network.NodeInfoWatcher
import net.corda.node.services.network.PersistentNetworkMapCache
import net.corda.node.services.persistence.*
import net.corda.node.services.schema.NodeSchemaService
import net.corda.node.services.statemachine.*
import net.corda.node.services.transactions.InMemoryTransactionVerifierService
import net.corda.node.services.transactions.SimpleNotaryService
import net.corda.node.services.upgrade.ContractUpgradeServiceImpl
import net.corda.node.services.vault.NodeVaultService
import net.corda.node.utilities.*
import net.corda.nodeapi.internal.NodeInfoAndSigned
import net.corda.nodeapi.internal.SignedNodeInfo
import net.corda.nodeapi.internal.config.CertificateStore
import net.corda.nodeapi.internal.crypto.X509Utilities
import net.corda.nodeapi.internal.crypto.X509Utilities.CORDA_CLIENT_CA
import net.corda.nodeapi.internal.crypto.X509Utilities.CORDA_CLIENT_TLS
import net.corda.nodeapi.internal.crypto.X509Utilities.CORDA_ROOT_CA
import net.corda.nodeapi.internal.crypto.X509Utilities.DISTRIBUTED_NOTARY_ALIAS_PREFIX
import net.corda.nodeapi.internal.crypto.X509Utilities.NODE_IDENTITY_ALIAS_PREFIX
import net.corda.nodeapi.internal.persistence.*
import net.corda.nodeapi.internal.storeLegalIdentity
import net.corda.tools.shell.InteractiveShell
import org.apache.activemq.artemis.utils.ReusableLatch
import org.hibernate.type.descriptor.java.JavaTypeDescriptorRegistry
import org.slf4j.Logger
import rx.Observable
import rx.Scheduler
import java.io.IOException
import java.lang.management.ManagementFactory
import java.lang.reflect.InvocationTargetException
import java.nio.file.Paths
import java.security.KeyPair
import java.security.KeyStoreException
import java.security.PublicKey
import java.security.cert.X509Certificate
import java.sql.Connection
import java.sql.DriverManager
import java.time.Clock
import java.time.Duration
import java.time.format.DateTimeParseException
import java.util.*
import java.util.concurrent.ConcurrentHashMap
import java.util.concurrent.ExecutorService
import java.util.concurrent.Executors
import java.util.concurrent.TimeUnit.MINUTES
import java.util.concurrent.TimeUnit.SECONDS
import kotlin.collections.set
import kotlin.reflect.KClass
import net.corda.core.crypto.generateKeyPair as cryptoGenerateKeyPair

/**
 * A base node implementation that can be customised either for production (with real implementations that do real
 * I/O), or a mock implementation suitable for unit test environments.
 *
 * Marked as SingletonSerializeAsToken to prevent the invisible reference to AbstractNode in the ServiceHub accidentally
 * sweeping up the Node into the Kryo checkpoint serialization via any flows holding a reference to ServiceHub.
 */
// TODO Log warning if this node is a notary but not one of the ones specified in the network parameters, both for core and custom
abstract class AbstractNode<S>(val configuration: NodeConfiguration,
                               val platformClock: CordaClock,
                               cacheFactoryPrototype: BindableNamedCacheFactory,
                               protected val versionInfo: VersionInfo,
                               protected val serverThread: AffinityExecutor.ServiceAffinityExecutor,
                               protected val busyNodeLatch: ReusableLatch = ReusableLatch()) : SingletonSerializeAsToken() {

    protected abstract val log: Logger

    @Suppress("LeakingThis")
    private var tokenizableServices: MutableList<Any>? = mutableListOf(platformClock, this)

    protected val metricRegistry = MetricRegistry()
    protected val cacheFactory = cacheFactoryPrototype.bindWithConfig(configuration).bindWithMetrics(metricRegistry).tokenize()
    val monitoringService = MonitoringService(metricRegistry).tokenize()

    protected val runOnStop = ArrayList<() -> Any?>()

    init {
        (serverThread as? ExecutorService)?.let {
            runOnStop += {
                // We wait here, even though any in-flight messages should have been drained away because the
                // server thread can potentially have other non-messaging tasks scheduled onto it. The timeout value is
                // arbitrary and might be inappropriate.
                MoreExecutors.shutdownAndAwaitTermination(it, 50, SECONDS)
            }
        }
    }

    protected val cordappLoader: CordappLoader = makeCordappLoader(configuration, versionInfo)
    val schemaService = NodeSchemaService(cordappLoader.cordappSchemas).tokenize()
    val identityService = PersistentIdentityService(cacheFactory).tokenize()
    val database: CordaPersistence = createCordaPersistence(
            configuration.database,
            identityService::wellKnownPartyFromX500Name,
            identityService::wellKnownPartyFromAnonymous,
<<<<<<< HEAD
            schemaService
    )
=======
            schemaService,
            configuration.dataSourceProperties,
            cacheFactory)
>>>>>>> 55731ef8
    init {
        // TODO Break cyclic dependency
        identityService.database = database
    }

    val networkMapCache = PersistentNetworkMapCache(cacheFactory, database, identityService).tokenize()
    val checkpointStorage = DBCheckpointStorage()
    @Suppress("LeakingThis")
    val transactionStorage = makeTransactionStorage(configuration.transactionCacheSizeBytes).tokenize()
    val networkMapClient: NetworkMapClient? = configuration.networkServices?.let { NetworkMapClient(it.networkMapURL, versionInfo) }
    val attachments = NodeAttachmentService(metricRegistry, cacheFactory, database).tokenize()
    val cordappProvider = CordappProviderImpl(cordappLoader, CordappConfigFileProvider(), attachments).tokenize()
    @Suppress("LeakingThis")
    val keyManagementService = makeKeyManagementService(identityService).tokenize()
    val servicesForResolution = ServicesForResolutionImpl(identityService, attachments, cordappProvider, transactionStorage)
    @Suppress("LeakingThis")
    val vaultService = makeVaultService(keyManagementService, servicesForResolution, database).tokenize()
    val nodeProperties = NodePropertiesPersistentStore(StubbedNodeUniqueIdProvider::value, database, cacheFactory)
    val flowLogicRefFactory = FlowLogicRefFactoryImpl(cordappLoader.appClassLoader)
    val networkMapUpdater = NetworkMapUpdater(
            networkMapCache,
            NodeInfoWatcher(
                    configuration.baseDirectory,
                    @Suppress("LeakingThis")
                    rxIoScheduler,
                    Duration.ofMillis(configuration.additionalNodeInfoPollingFrequencyMsec)
            ),
            networkMapClient,
            configuration.baseDirectory,
            configuration.extraNetworkMapKeys
    ).closeOnStop()
    @Suppress("LeakingThis")
    val transactionVerifierService = InMemoryTransactionVerifierService(transactionVerifierWorkerCount).tokenize()
    val contractUpgradeService = ContractUpgradeServiceImpl(cacheFactory).tokenize()
    val auditService = DummyAuditService().tokenize()
    @Suppress("LeakingThis")
    protected val network: MessagingService = makeMessagingService().tokenize()
    val services = ServiceHubInternalImpl().tokenize()
    @Suppress("LeakingThis")
    val smm = makeStateMachineManager()
    val flowStarter = FlowStarterImpl(smm, flowLogicRefFactory)
    private val schedulerService = NodeSchedulerService(
            platformClock,
            database,
            flowStarter,
            servicesForResolution,
            flowLogicRefFactory,
            nodeProperties,
            configuration.drainingModePollPeriod,
            unfinishedSchedules = busyNodeLatch
    ).tokenize().closeOnStop()

    private val cordappServices = MutableClassToInstanceMap.create<SerializeAsToken>()
    private val flowFactories = ConcurrentHashMap<Class<out FlowLogic<*>>, InitiatedFlowFactory<*>>()
    private val shutdownExecutor = Executors.newSingleThreadExecutor()

    protected abstract val transactionVerifierWorkerCount: Int
    /**
     * Should be [rx.schedulers.Schedulers.io] for production,
     * or [rx.internal.schedulers.CachedThreadScheduler] (with shutdown registered with [runOnStop]) for shared-JVM testing.
     */
    protected abstract val rxIoScheduler: Scheduler

    /**
     * Completes once the node has successfully registered with the network map service
     * or has loaded network map data from local database.
     */
    val nodeReadyFuture: CordaFuture<Unit> get() = networkMapCache.nodeReady.map { Unit }

    open val serializationWhitelists: List<SerializationWhitelist> by lazy {
        cordappLoader.cordapps.flatMap { it.serializationWhitelists }
    }

    /** Set to non-null once [start] has been successfully called. */
    open val started: S? get() = _started
    @Volatile
    private var _started: S? = null

    private fun <T : Any> T.tokenize(): T {
        tokenizableServices?.add(this) ?: throw IllegalStateException("The tokenisable services list has already been finalised")
        return this
    }

    protected fun <T : AutoCloseable> T.closeOnStop(): T {
        runOnStop += this::close
        return this
    }

    /** The implementation of the [CordaRPCOps] interface used by this node. */
    open fun makeRPCOps(): CordaRPCOps {
        val ops: CordaRPCOps = CordaRPCOpsImpl(services, smm, flowStarter) { shutdownExecutor.submit { stop() } }.also { it.closeOnStop() }
        val proxies = mutableListOf<(CordaRPCOps) -> CordaRPCOps>()
        // Mind that order is relevant here.
        proxies += ::AuthenticatedRpcOpsProxy
        if (!configuration.devMode) {
            proxies += { it -> ExceptionMaskingRpcOpsProxy(it, true) }
        }
        proxies += { it -> ExceptionSerialisingRpcOpsProxy(it, configuration.devMode) }
        return proxies.fold(ops) { delegate, decorate -> decorate(delegate) }
    }

    private fun initKeyStores(): X509Certificate {
        if (configuration.devMode) {
            configuration.configureWithDevSSLCertificate()
        }
        return validateKeyStores()
    }

    open fun generateAndSaveNodeInfo(): NodeInfo {
        check(started == null) { "Node has already been started" }
        log.info("Generating nodeInfo ...")
        val trustRoot = initKeyStores()
        val (identity, identityKeyPair) = obtainIdentity(notaryConfig = null)
        startDatabase()
        val nodeCa = configuration.signingCertificateStore.get()[CORDA_CLIENT_CA]
        identityService.start(trustRoot, listOf(identity.certificate, nodeCa))
        return database.use {
            it.transaction {
                val (_, nodeInfoAndSigned) = updateNodeInfo(identity, identityKeyPair, publish = false)
                nodeInfoAndSigned.nodeInfo
            }
        }
    }

    fun clearNetworkMapCache() {
        Node.printBasicNodeInfo("Clearing network map cache entries")
        log.info("Starting clearing of network map cache entries...")
        startDatabase()
        database.use {
            networkMapCache.clearNetworkMapCache()
        }
    }

    open fun start(): S {
        check(started == null) { "Node has already been started" }

        if (configuration.devMode) {
            System.setProperty("co.paralleluniverse.fibers.verifyInstrumentation", "true")
        }
        log.info("Node starting up ...")

        val trustRoot = initKeyStores()
        val nodeCa = configuration.signingCertificateStore.get()[CORDA_CLIENT_CA]
        initialiseJVMAgents()

        schemaService.mappedSchemasWarnings().forEach {
            val warning = it.toWarning()
            log.warn(warning)
            Node.printWarning(warning)
        }

        installCoreFlows()
        registerCordappFlows()
        services.rpcFlows += cordappLoader.cordapps.flatMap { it.rpcFlows }
        val rpcOps = makeRPCOps()
        startShell()
        networkMapClient?.start(trustRoot)

        val (netParams, signedNetParams) = NetworkParametersReader(trustRoot, networkMapClient, configuration.baseDirectory).read()
        log.info("Loaded network parameters: $netParams")
        check(netParams.minimumPlatformVersion <= versionInfo.platformVersion) {
            "Node's platform version is lower than network's required minimumPlatformVersion"
        }
        servicesForResolution.start(netParams)
        networkMapCache.start(netParams.notaries)

        startDatabase()
        val (identity, identityKeyPair) = obtainIdentity(notaryConfig = null)
        identityService.start(trustRoot, listOf(identity.certificate, nodeCa))

        val mutualExclusionConfiguration = configuration.enterpriseConfiguration.mutualExclusionConfiguration
        if (mutualExclusionConfiguration.on) {
            // Ensure uniqueness in case nodes are hosted on the same machine.
            val extendedMachineName = "${configuration.baseDirectory}/${mutualExclusionConfiguration.machineName}"
            try {
                RunOnceService(database, extendedMachineName,
                        ManagementFactory.getRuntimeMXBean().name.split("@")[0],
                        mutualExclusionConfiguration.updateInterval, mutualExclusionConfiguration.waitInterval).start()
            } catch (exception: RunOnceService.RunOnceServiceWaitIntervalSleepException) {
                log.info("Will sleep for $mutualExclusionConfiguration.waitInterval seconds till lease expires then shutting down this process.")
                Thread.sleep(mutualExclusionConfiguration.waitInterval)
                System.exit(1)
            }
        }

        val (keyPairs, nodeInfoAndSigned, myNotaryIdentity) = database.transaction {
            updateNodeInfo(identity, identityKeyPair, publish = true)
        }

        val (nodeInfo, signedNodeInfo) = nodeInfoAndSigned
        identityService.ourNames = nodeInfo.legalIdentities.map { it.name }.toSet()
        services.start(nodeInfo, netParams)
        networkMapUpdater.start(trustRoot, signedNetParams.raw.hash, signedNodeInfo.raw.hash)
        startMessagingService(rpcOps, nodeInfo, myNotaryIdentity, netParams)

        // Do all of this in a database transaction so anything that might need a connection has one.
        return database.transaction {
            identityService.loadIdentities(nodeInfo.legalIdentitiesAndCerts)
            attachments.start()
            cordappProvider.start(netParams.whitelistedContractImplementations)
            nodeProperties.start()
            keyManagementService.start(keyPairs)
            val notaryService = makeNotaryService(myNotaryIdentity)
            installCordaServices(myNotaryIdentity)
            contractUpgradeService.start()
            vaultService.start()
            ScheduledActivityObserver.install(vaultService, schedulerService, flowLogicRefFactory)

            val frozenTokenizableServices = tokenizableServices!!
            tokenizableServices = null

            verifyCheckpointsCompatible(frozenTokenizableServices)

            smm.start(frozenTokenizableServices)
            // Shut down the SMM so no Fibers are scheduled.
            runOnStop += { smm.stop(acceptableLiveFiberCountOnStop()) }
            (smm as? StateMachineManagerInternal)?.let {
                val flowMonitor = FlowMonitor(smm::snapshot, configuration.flowMonitorPeriodMillis, configuration.flowMonitorSuspensionLoggingThresholdMillis)
                runOnStop += flowMonitor::stop
                flowMonitor.start()
            }

            schedulerService.start()

            createStartedNode(nodeInfo, rpcOps, notaryService).also { _started = it }
        }
    }

    /** Subclasses must override this to create a "started" node of the desired type, using the provided machinery. */
    abstract fun createStartedNode(nodeInfo: NodeInfo, rpcOps: CordaRPCOps, notaryService: NotaryService?): S

    private fun verifyCheckpointsCompatible(tokenizableServices: List<Any>) {
        try {
            CheckpointVerifier.verifyCheckpointsCompatible(checkpointStorage, cordappProvider.cordapps, versionInfo.platformVersion, services, tokenizableServices)
        } catch (e: CheckpointIncompatibleException) {
            if (configuration.devMode) {
                Node.printWarning(e.message)
            } else {
                throw e
            }
        }
    }

    open fun startShell() {
        if (configuration.shouldInitCrashShell()) {
            val shellConfiguration = configuration.toShellConfig()
            shellConfiguration.sshdPort?.let {
                log.info("Binding Shell SSHD server on port $it.")
            }
            InteractiveShell.startShell(shellConfiguration, cordappLoader.appClassLoader)
        }
    }

    private fun updateNodeInfo(identity: PartyAndCertificate,
                               identityKeyPair: KeyPair,
                               publish: Boolean): Triple<MutableSet<KeyPair>, NodeInfoAndSigned, PartyAndCertificate?> {
        val keyPairs = mutableSetOf(identityKeyPair)

        val myNotaryIdentity = configuration.notary?.let {
            if (it.isClusterConfig) {
                val (notaryIdentity, notaryIdentityKeyPair) = obtainIdentity(it)
                keyPairs += notaryIdentityKeyPair
                notaryIdentity
            } else {
                // In case of a single notary service myNotaryIdentity will be the node's single identity.
                identity
            }
        }

        val potentialNodeInfo = NodeInfo(
                myAddresses(),
                setOf(identity, myNotaryIdentity).filterNotNull(),
                versionInfo.platformVersion,
                serial = 0
        )

        val nodeInfoFromDb = getPreviousNodeInfoIfPresent(identity)


        val nodeInfo = if (potentialNodeInfo == nodeInfoFromDb?.copy(serial = 0)) {
            // The node info hasn't changed. We use the one from the database to preserve the serial.
            log.debug("Node-info hasn't changed")
            nodeInfoFromDb
        } else {
            log.info("Node-info has changed so submitting update. Old node-info was $nodeInfoFromDb")
            val newNodeInfo = potentialNodeInfo.copy(serial = platformClock.millis())
            networkMapCache.addNode(newNodeInfo)
            log.info("New node-info: $newNodeInfo")
            newNodeInfo
        }

        val nodeInfoAndSigned = NodeInfoAndSigned(nodeInfo) { publicKey, serialised ->
            val privateKey = keyPairs.single { it.public == publicKey }.private
            privateKey.sign(serialised.bytes)
        }

        // Write the node-info file even if nothing's changed, just in case the file has been deleted.
        NodeInfoWatcher.saveToFile(configuration.baseDirectory, nodeInfoAndSigned)

        // Always republish on startup, it's treated by network map server as a heartbeat.
        if (publish && networkMapClient != null) {
            tryPublishNodeInfoAsync(nodeInfoAndSigned.signed, networkMapClient)
        }

        return Triple(keyPairs, nodeInfoAndSigned, myNotaryIdentity)
    }

    private fun getPreviousNodeInfoIfPresent(identity: PartyAndCertificate): NodeInfo? {
        val nodeInfosFromDb = networkMapCache.getNodesByLegalName(identity.name)

        return when (nodeInfosFromDb.size) {
            0 -> null
            1 -> nodeInfosFromDb[0]
            else -> {
                log.warn("Found more than one node registration with our legal name, this is only expected if our keypair has been regenerated")
                nodeInfosFromDb[0]
            }
        }
    }

    // Publish node info on startup and start task that sends every day a heartbeat - republishes node info.
    private fun tryPublishNodeInfoAsync(signedNodeInfo: SignedNodeInfo, networkMapClient: NetworkMapClient) {
        // By default heartbeat interval should be set to 1 day, but for testing we may change it.
        val republishProperty = System.getProperty("net.corda.node.internal.nodeinfo.publish.interval")
        val heartbeatInterval = if (republishProperty != null) {
            try {
                Duration.parse(republishProperty)
            } catch (e: DateTimeParseException) {
                1.days
            }
        } else {
            1.days
        }
        val executor = Executors.newSingleThreadScheduledExecutor(NamedThreadFactory("Network Map Updater"))
        executor.submit(object : Runnable {
            override fun run() {
                val republishInterval = try {
                    networkMapClient.publish(signedNodeInfo)
                    heartbeatInterval
                } catch (t: Throwable) {
                    log.warn("Error encountered while publishing node info, will retry again", t)
                    // TODO: Exponential backoff? It should reach max interval of eventHorizon/2.
                    1.minutes
                }
                executor.schedule(this, republishInterval.toMinutes(), MINUTES)
            }
        })
    }

    protected abstract fun myAddresses(): List<NetworkHostAndPort>

    protected open fun makeStateMachineManager(): StateMachineManager {
        return SingleThreadedStateMachineManager(
                services,
                checkpointStorage,
                serverThread,
                database,
                newSecureRandom(),
                busyNodeLatch,
                cordappLoader.appClassLoader
        )
    }

    private fun makeCordappLoader(configuration: NodeConfiguration, versionInfo: VersionInfo): CordappLoader {
        val generatedCordapps = mutableListOf(VirtualCordapp.generateCoreCordapp(versionInfo))
        if (isRunningSimpleNotaryService(configuration)) {
            // For backwards compatibility purposes the single node notary implementation is built-in: a virtual
            // CorDapp will be generated.
            generatedCordapps += VirtualCordapp.generateSimpleNotaryCordapp(versionInfo)
        }
        return JarScanningCordappLoader.fromDirectories(
                configuration.cordappDirectories,
                versionInfo,
                extraCordapps = generatedCordapps
        )
    }

    private fun isRunningSimpleNotaryService(configuration: NodeConfiguration): Boolean {
        return configuration.notary != null && configuration.notary?.className == SimpleNotaryService::class.java.name
    }

    private class ServiceInstantiationException(cause: Throwable?) : CordaException("Service Instantiation Error", cause)

    private fun installCordaServices(myNotaryIdentity: PartyAndCertificate?) {
        val loadedServices = cordappLoader.cordapps.flatMap { it.services }
        loadedServices.forEach {
            try {
                installCordaService(flowStarter, it)
            } catch (e: NoSuchMethodException) {
                log.error("${it.name}, as a Corda service, must have a constructor with a single parameter of type " +
                        ServiceHub::class.java.name)
            } catch (e: ServiceInstantiationException) {
                log.error("Corda service ${it.name} failed to instantiate", e.cause)
            } catch (e: Exception) {
                log.error("Unable to install Corda service ${it.name}", e)
            }
        }
    }

    /**
     * This customizes the ServiceHub for each CordaService that is initiating flows.
     */
    // TODO Move this into its own file
    private class AppServiceHubImpl<T : SerializeAsToken>(private val serviceHub: ServiceHub, private val flowStarter: FlowStarter) : AppServiceHub, ServiceHub by serviceHub {
        lateinit var serviceInstance: T
        override fun <T> startTrackedFlow(flow: FlowLogic<T>): FlowProgressHandle<T> {
            val stateMachine = startFlowChecked(flow)
            return FlowProgressHandleImpl(
                    id = stateMachine.id,
                    returnValue = stateMachine.resultFuture,
                    progress = stateMachine.logic.track()?.updates ?: Observable.empty()
            )
        }

        override fun <T> startFlow(flow: FlowLogic<T>): FlowHandle<T> {
            val stateMachine = startFlowChecked(flow)
            return FlowHandleImpl(id = stateMachine.id, returnValue = stateMachine.resultFuture)
        }

        private fun <T> startFlowChecked(flow: FlowLogic<T>): FlowStateMachine<T> {
            val logicType = flow.javaClass
            require(logicType.isAnnotationPresent(StartableByService::class.java)) { "${logicType.name} was not designed for starting by a CordaService" }
            // TODO check service permissions
            // TODO switch from myInfo.legalIdentities[0].name to current node's identity as soon as available
            val context = InvocationContext.service(serviceInstance.javaClass.name, myInfo.legalIdentities[0].name)
            return flowStarter.startFlow(flow, context).getOrThrow()
        }

        override fun equals(other: Any?): Boolean {
            if (this === other) return true
            if (other !is AppServiceHubImpl<*>) return false
            return serviceHub == other.serviceHub
                    && flowStarter == other.flowStarter
                    && serviceInstance == other.serviceInstance
        }

        override fun hashCode() = Objects.hash(serviceHub, flowStarter, serviceInstance)
    }

    private fun <T : SerializeAsToken> installCordaService(flowStarter: FlowStarter, serviceClass: Class<T>) {
        serviceClass.requireAnnotation<CordaService>()

        val service = try {
            val serviceContext = AppServiceHubImpl<T>(services, flowStarter)
            val extendedServiceConstructor = serviceClass.getDeclaredConstructor(AppServiceHub::class.java).apply { isAccessible = true }
            val service = extendedServiceConstructor.newInstance(serviceContext)
            serviceContext.serviceInstance = service
            service
        } catch (ex: NoSuchMethodException) {
            val constructor = serviceClass.getDeclaredConstructor(ServiceHub::class.java).apply { isAccessible = true }
            log.warn("${serviceClass.name} is using legacy CordaService constructor with ServiceHub parameter. " +
                    "Upgrade to an AppServiceHub parameter to enable updated API features.")
            constructor.newInstance(services)
        } catch (e: InvocationTargetException) {
            throw ServiceInstantiationException(e.cause)
        }

        cordappServices.putInstance(serviceClass, service)

        service.tokenize()
        log.info("Installed ${serviceClass.name} Corda service")
    }

    private fun registerCordappFlows() {
        cordappLoader.cordapps.flatMap { it.initiatedFlows }
                .forEach {
                    try {
                        registerInitiatedFlowInternal(smm, it, track = false)
                    } catch (e: NoSuchMethodException) {
                        log.error("${it.name}, as an initiated flow, must have a constructor with a single parameter " +
                                "of type ${Party::class.java.name}")
                    } catch (e: Exception) {
                        log.error("Unable to register initiated flow ${it.name}", e)
                    }
                }
    }

    fun <T : FlowLogic<*>> registerInitiatedFlow(smm: StateMachineManager, initiatedFlowClass: Class<T>): Observable<T> {
        return registerInitiatedFlowInternal(smm, initiatedFlowClass, track = true)
    }

    // TODO remove once not needed
    private fun deprecatedFlowConstructorMessage(flowClass: Class<*>): String {
        return "Installing flow factory for $flowClass accepting a ${Party::class.java.simpleName}, which is deprecated. " +
                "It should accept a ${FlowSession::class.java.simpleName} instead"
    }

    private fun <F : FlowLogic<*>> registerInitiatedFlowInternal(smm: StateMachineManager, initiatedFlow: Class<F>, track: Boolean): Observable<F> {
        val constructors = initiatedFlow.declaredConstructors.associateBy { it.parameterTypes.toList() }
        val flowSessionCtor = constructors[listOf(FlowSession::class.java)]?.apply { isAccessible = true }
        val ctor: (FlowSession) -> F = if (flowSessionCtor == null) {
            // Try to fallback to a Party constructor
            val partyCtor = constructors[listOf(Party::class.java)]?.apply { isAccessible = true }
            if (partyCtor == null) {
                throw IllegalArgumentException("$initiatedFlow must have a constructor accepting a ${FlowSession::class.java.name}")
            } else {
                log.warn(deprecatedFlowConstructorMessage(initiatedFlow))
            }
            { flowSession: FlowSession -> uncheckedCast(partyCtor.newInstance(flowSession.counterparty)) }
        } else {
            { flowSession: FlowSession -> uncheckedCast(flowSessionCtor.newInstance(flowSession)) }
        }
        val initiatingFlow = initiatedFlow.requireAnnotation<InitiatedBy>().value.java
        val (version, classWithAnnotation) = initiatingFlow.flowVersionAndInitiatingClass
        require(classWithAnnotation == initiatingFlow) {
            "${InitiatedBy::class.java.name} must point to ${classWithAnnotation.name} and not ${initiatingFlow.name}"
        }
        val flowFactory = InitiatedFlowFactory.CorDapp(version, initiatedFlow.appName, ctor)
        val observable = internalRegisterFlowFactory(smm, initiatingFlow, flowFactory, initiatedFlow, track)
        log.info("Registered ${initiatingFlow.name} to initiate ${initiatedFlow.name} (version $version)")
        return observable
    }

    protected fun <F : FlowLogic<*>> internalRegisterFlowFactory(smm: StateMachineManager,
                                                                 initiatingFlowClass: Class<out FlowLogic<*>>,
                                                                 flowFactory: InitiatedFlowFactory<F>,
                                                                 initiatedFlowClass: Class<F>,
                                                                 track: Boolean): Observable<F> {
        val observable = if (track) {
            smm.changes.filter { it is StateMachineManager.Change.Add }.map { it.logic }.ofType(initiatedFlowClass)
        } else {
            Observable.empty()
        }
        check(initiatingFlowClass !in flowFactories.keys) {
            "$initiatingFlowClass is attempting to register multiple initiated flows"
        }
        flowFactories[initiatingFlowClass] = flowFactory
        return observable
    }

    /**
     * Installs a flow that's core to the Corda platform. Unlike CorDapp flows which are versioned individually using
     * [InitiatingFlow.version], core flows have the same version as the node's platform version. To cater for backwards
     * compatibility [flowFactory] provides a second parameter which is the platform version of the initiating party.
     */
    @VisibleForTesting
    fun installCoreFlow(clientFlowClass: KClass<out FlowLogic<*>>, flowFactory: (FlowSession) -> FlowLogic<*>) {
        require(clientFlowClass.java.flowVersionAndInitiatingClass.first == 1) {
            "${InitiatingFlow::class.java.name}.version not applicable for core flows; their version is the node's platform version"
        }
        flowFactories[clientFlowClass.java] = InitiatedFlowFactory.Core(flowFactory)
        log.debug { "Installed core flow ${clientFlowClass.java.name}" }
    }

    private fun installCoreFlows() {
        installCoreFlow(FinalityFlow::class, ::FinalityHandler)
        installCoreFlow(NotaryChangeFlow::class, ::NotaryChangeHandler)
        installCoreFlow(ContractUpgradeFlow.Initiate::class, ::ContractUpgradeHandler)
        installCoreFlow(SwapIdentitiesFlow::class, ::SwapIdentitiesHandler)
    }

    protected open fun makeTransactionStorage(transactionCacheSizeBytes: Long): WritableTransactionStorage {
        return DBTransactionStorage(database, cacheFactory)
    }

    @VisibleForTesting
    protected open fun acceptableLiveFiberCountOnStop(): Int = 0

    private fun getCertificateStores(): AllCertificateStores? {
        return try {
            // The following will throw IOException if key file not found or KeyStoreException if keystore password is incorrect.
            val sslKeyStore = configuration.p2pSslOptions.keyStore.get()
            val identitiesKeyStore = configuration.signingCertificateStore.get()
            val trustStore = configuration.p2pSslOptions.trustStore.get()
            AllCertificateStores(trustStore, sslKeyStore, identitiesKeyStore)
        } catch (e: IOException) {
            log.error("IO exception while trying to validate keystores and truststore", e)
            null
        }
    }

    private data class AllCertificateStores(val trustStore: CertificateStore, val sslKeyStore: CertificateStore, val identitiesKeyStore: CertificateStore)

    private fun validateKeyStores(): X509Certificate {
        // Step 1. Check trustStore, sslKeyStore and identitiesKeyStore exist.
        val certStores = try {
            requireNotNull(getCertificateStores()) {
                "One or more keyStores (identity or TLS) or trustStore not found. " +
                        "Please either copy your existing keys and certificates from another node, " +
                        "or if you don't have one yet, fill out the config file and run corda.jar --initial-registration. " +
                        "Read more at: https://docs.corda.net/permissioning.html"
            }
        } catch (e: KeyStoreException) {
            throw IllegalArgumentException("At least one of the keystores or truststore passwords does not match configuration.")
        }
        // Step 2. Check that trustStore contains the correct key-alias entry.
        require(CORDA_ROOT_CA in certStores.trustStore) {
            "Alias for trustRoot key not found. Please ensure you have an updated trustStore file."
        }
        // Step 3. Check that tls keyStore contains the correct key-alias entry.
        require(CORDA_CLIENT_TLS in certStores.sslKeyStore) {
            "Alias for TLS key not found. Please ensure you have an updated TLS keyStore file."
        }

        // Step 4. Check that identity keyStores contain the correct key-alias entry for Node CA.
        require(CORDA_CLIENT_CA in certStores.identitiesKeyStore) {
            "Alias for Node CA key not found. Please ensure you have an updated identity keyStore file."
        }

        // Step 5. Check all cert paths chain to the trusted root.
        val trustRoot = certStores.trustStore[CORDA_ROOT_CA]
        val sslCertChainRoot = certStores.sslKeyStore.query { getCertificateChain(CORDA_CLIENT_TLS) }.last()
        val nodeCaCertChainRoot = certStores.identitiesKeyStore.query { getCertificateChain(CORDA_CLIENT_CA) }.last()

        require(sslCertChainRoot == trustRoot) { "TLS certificate must chain to the trusted root." }
        require(nodeCaCertChainRoot == trustRoot) { "Client CA certificate must chain to the trusted root." }

        if (configuration.devMode) {
            val blacklisted = isCRLDistributionPointBlacklisted(configuration.signingCertificateStore.get().query { getCertificateChain(X509Utilities.CORDA_CLIENT_CA) })
            if (blacklisted) {
                log.warn("The format of the autogenerated dev. mode certificate this system uses has been deprecated. Please contact support@r3.com for information on how to upgrade.")
            }
        }

        return trustRoot
    }

    // Specific class so that MockNode can catch it.
    class DatabaseConfigurationException(message: String) : CordaException(message)

    protected open fun startDatabase() {
        log.debug {
            val driverClasses = DriverManager.getDrivers().asSequence().map { it.javaClass.name }
            "Available JDBC drivers: $driverClasses"
        }
        val props = configuration.dataSourceProperties
        if (props.isEmpty) throw DatabaseConfigurationException("There must be a database configured.")
        val isH2Database = isH2Database(props.getProperty("dataSource.url", ""))
        val schemas = if (isH2Database) schemaService.internalSchemas() else schemaService.schemaOptions.keys
        database.startHikariPool(props, configuration.database, schemas, metricRegistry)
        // Now log the vendor string as this will also cause a connection to be tested eagerly.
        logVendorString(database, log)
    }

    private fun makeNotaryService(myNotaryIdentity: PartyAndCertificate?): NotaryService? {
        return configuration.notary?.let { notaryConfig ->
            val serviceClass = getNotaryServiceClass(notaryConfig.className)
            log.info("Starting notary service: $serviceClass")

            val notaryKey = myNotaryIdentity?.owningKey
                    ?: throw IllegalArgumentException("Unable to start notary service $serviceClass: notary identity not found")
            val constructor = serviceClass.getDeclaredConstructor(ServiceHubInternal::class.java, PublicKey::class.java).apply { isAccessible = true }
            val service = constructor.newInstance(services, notaryKey) as NotaryService

            service.run {
                tokenize()
                runOnStop += ::stop
                installCoreFlow(NotaryFlow.Client::class, ::createServiceFlow)
                start()
            }
            return service
        }
    }

    private fun getNotaryServiceClass(className: String): Class<out NotaryService> {
        val loadedImplementations = cordappLoader.cordapps.mapNotNull { it.notaryService }
        log.debug("Notary service implementations found: ${loadedImplementations.joinToString(", ")}")
        return loadedImplementations.firstOrNull { it.name == className }
                ?: throw IllegalArgumentException("The notary service implementation specified in the configuration: $className is not found. Available implementations: ${loadedImplementations.joinToString(", ")}}")
    }

    protected open fun makeKeyManagementService(identityService: PersistentIdentityService): KeyManagementServiceInternal {
        // Place the long term identity key in the KMS. Eventually, this is likely going to be separated again because
        // the KMS is meant for derived temporary keys used in transactions, and we're not supposed to sign things with
        // the identity key. But the infrastructure to make that easy isn't here yet.
        return PersistentKeyManagementService(cacheFactory, identityService, database)
    }

    open fun stop() {
        // TODO: We need a good way of handling "nice to have" shutdown events, especially those that deal with the
        // network, including unsubscribing from updates from remote services. Possibly some sort of parameter to stop()
        // to indicate "Please shut down gracefully" vs "Shut down now".
        // Meanwhile, we let the remote service send us updates until the acknowledgment buffer overflows and it
        // unsubscribes us forcibly, rather than blocking the shutdown process.

        // Run shutdown hooks in opposite order to starting.
        for (toRun in runOnStop.reversed()) {
            toRun()
        }
        runOnStop.clear()
        shutdownExecutor.shutdown()
        _started = null
    }

    protected abstract fun makeMessagingService(): MessagingService

    protected abstract fun startMessagingService(rpcOps: RPCOps,
                                                 nodeInfo: NodeInfo,
                                                 myNotaryIdentity: PartyAndCertificate?,
                                                 networkParameters: NetworkParameters)

    private fun obtainIdentity(notaryConfig: NotaryConfig?): Pair<PartyAndCertificate, KeyPair> {
        val keyStore = configuration.signingCertificateStore.get()

        val (id, singleName) = if (notaryConfig == null || !notaryConfig.isClusterConfig) {
            // Node's main identity or if it's a single node notary.
            Pair(NODE_IDENTITY_ALIAS_PREFIX, configuration.myLegalName)
        } else {
            // The node is part of a distributed notary whose identity must already be generated beforehand.
            Pair(DISTRIBUTED_NOTARY_ALIAS_PREFIX, null)
        }
        // TODO: Integrate with Key management service?
        val privateKeyAlias = "$id-private-key"

        if (privateKeyAlias !in keyStore) {
            // We shouldn't have a distributed notary at this stage, so singleName should NOT be null.
            requireNotNull(singleName) {
                "Unable to find in the key store the identity of the distributed notary the node is part of"
            }
            log.info("$privateKeyAlias not found in key store, generating fresh key!")
            keyStore.storeLegalIdentity(privateKeyAlias, generateKeyPair())
        }

        val (x509Cert, keyPair) = keyStore.query { getCertificateAndKeyPair(privateKeyAlias) }

        // TODO: Use configuration to indicate composite key should be used instead of public key for the identity.
        val compositeKeyAlias = "$id-composite-key"
        val certificates = if (compositeKeyAlias in keyStore) {
            // Use composite key instead if it exists.
            val certificate = keyStore[compositeKeyAlias]
            // We have to create the certificate chain for the composite key manually, this is because we don't have a keystore
            // provider that understand compositeKey-privateKey combo. The cert chain is created using the composite key certificate +
            // the tail of the private key certificates, as they are both signed by the same certificate chain.
            listOf(certificate) + keyStore.query { getCertificateChain(privateKeyAlias) }.drop(1)
        } else {
            keyStore.query { getCertificateChain(privateKeyAlias) }.let {
                check(it[0] == x509Cert) { "Certificates from key store do not line up!" }
                it
            }
        }

        val subject = CordaX500Name.build(certificates[0].subjectX500Principal)
        if (singleName != null && subject != singleName) {
            throw ConfigurationException("The name '$singleName' for $id doesn't match what's in the key store: $subject")
        } else if (notaryConfig != null && notaryConfig.isClusterConfig && notaryConfig.serviceLegalName != null && subject != notaryConfig.serviceLegalName) {
            // Note that we're not checking if `notaryConfig.serviceLegalName` is not present for backwards compatibility.
            throw ConfigurationException("The name of the notary service '${notaryConfig.serviceLegalName}' for $id doesn't " +
                    "match what's in the key store: $subject. You might need to adjust the configuration of `notary.serviceLegalName`.")
        }

        val certPath = X509Utilities.buildCertPath(certificates)
        return Pair(PartyAndCertificate(certPath), keyPair)
    }

    protected open fun generateKeyPair() = cryptoGenerateKeyPair()

    protected open fun makeVaultService(keyManagementService: KeyManagementService,
                                        services: ServicesForResolution,
                                        database: CordaPersistence): VaultServiceInternal {
        return NodeVaultService(
                platformClock,
                keyManagementService,
                services,
                database,
                schemaService,
                cacheFactory
        )
    }

    /** Load configured JVM agents */
    private fun initialiseJVMAgents() {
        configuration.jmxMonitoringHttpPort?.let { port ->
            requireNotNull(NodeBuildProperties.JOLOKIA_AGENT_VERSION) {
                "'jolokiaAgentVersion' missing from build properties"
            }
            log.info("Starting Jolokia agent on HTTP port: $port")
            val libDir = Paths.get(configuration.baseDirectory.toString(), "drivers")
            val jarFilePath = JVMAgentRegistry.resolveAgentJar(
                    "jolokia-jvm-${NodeBuildProperties.JOLOKIA_AGENT_VERSION}-agent.jar", libDir)
                    ?: throw Error("Unable to locate agent jar file")
            log.info("Agent jar file: $jarFilePath")
            JVMAgentRegistry.attach("jolokia", "port=$port", jarFilePath)
        }
    }

    inner class ServiceHubInternalImpl : SingletonSerializeAsToken(), ServiceHubInternal, ServicesForResolution by servicesForResolution {
        override val rpcFlows = ArrayList<Class<out FlowLogic<*>>>()
        override val stateMachineRecordedTransactionMapping = DBTransactionMappingStorage(database)
        override val identityService: IdentityService get() = this@AbstractNode.identityService
        override val keyManagementService: KeyManagementService get() = this@AbstractNode.keyManagementService
        override val schemaService: SchemaService get() = this@AbstractNode.schemaService
        override val validatedTransactions: WritableTransactionStorage get() = this@AbstractNode.transactionStorage
        override val cordappProvider: CordappProviderInternal get() = this@AbstractNode.cordappProvider
        override val networkMapCache: NetworkMapCacheInternal get() = this@AbstractNode.networkMapCache
        override val vaultService: VaultServiceInternal get() = this@AbstractNode.vaultService
        override val nodeProperties: NodePropertiesStore get() = this@AbstractNode.nodeProperties
        override val database: CordaPersistence get() = this@AbstractNode.database
        override val monitoringService: MonitoringService get() = this@AbstractNode.monitoringService
        override val transactionVerifierService: TransactionVerifierService get() = this@AbstractNode.transactionVerifierService
        override val contractUpgradeService: ContractUpgradeService get() = this@AbstractNode.contractUpgradeService
        override val auditService: AuditService get() = this@AbstractNode.auditService
        override val attachments: AttachmentStorageInternal get() = this@AbstractNode.attachments
        override val networkService: MessagingService get() = network
        override val clock: Clock get() = platformClock
        override val configuration: NodeConfiguration get() = this@AbstractNode.configuration
        override val networkMapUpdater: NetworkMapUpdater get() = this@AbstractNode.networkMapUpdater
        override val cacheFactory: NamedCacheFactory get() = this@AbstractNode.cacheFactory

        private lateinit var _myInfo: NodeInfo
        override val myInfo: NodeInfo get() = _myInfo

        private lateinit var _networkParameters: NetworkParameters
        override val networkParameters: NetworkParameters get() = _networkParameters

        fun start(myInfo: NodeInfo, networkParameters: NetworkParameters) {
            this._myInfo = myInfo
            this._networkParameters = networkParameters
        }

        override fun <T : SerializeAsToken> cordaService(type: Class<T>): T {
            require(type.isAnnotationPresent(CordaService::class.java)) { "${type.name} is not a Corda service" }
            return cordappServices.getInstance(type)
                    ?: throw IllegalArgumentException("Corda service ${type.name} does not exist")
        }

        override fun getFlowFactory(initiatingFlowClass: Class<out FlowLogic<*>>): InitiatedFlowFactory<*>? {
            return flowFactories[initiatingFlowClass]
        }

        override fun jdbcSession(): Connection = database.createSession()

        // allows services to register handlers to be informed when the node stop method is called
        override fun registerUnloadHandler(runOnStop: () -> Unit) {
            this@AbstractNode.runOnStop += runOnStop
        }
    }
}

@VisibleForTesting
internal fun logVendorString(database: CordaPersistence, log: Logger) {
    database.transaction {
        log.info("Connected to ${connection.metaData.databaseProductName} database.")
    }
}

// TODO Move this into its own file
class FlowStarterImpl(private val smm: StateMachineManager, private val flowLogicRefFactory: FlowLogicRefFactory) : FlowStarter {
    override fun <T> startFlow(event: ExternalEvent.ExternalStartFlowEvent<T>): CordaFuture<FlowStateMachine<T>> {
        smm.deliverExternalEvent(event)
        return event.future
    }

    override fun <T> startFlow(logic: FlowLogic<T>, context: InvocationContext): CordaFuture<FlowStateMachine<T>> {
        val startFlowEvent = object : ExternalEvent.ExternalStartFlowEvent<T>, DeduplicationHandler {
            override fun insideDatabaseTransaction() {}

            override fun afterDatabaseTransaction() {}

            override val externalCause: ExternalEvent
                get() = this
            override val deduplicationHandler: DeduplicationHandler
                get() = this

            override val flowLogic: FlowLogic<T>
                get() = logic
            override val context: InvocationContext
                get() = context

            override fun wireUpFuture(flowFuture: CordaFuture<FlowStateMachine<T>>) {
                _future.captureLater(flowFuture)
            }

            private val _future = openFuture<FlowStateMachine<T>>()
            override val future: CordaFuture<FlowStateMachine<T>>
                get() = _future

        }
        return startFlow(startFlowEvent)
    }

    override fun <T> invokeFlowAsync(
            logicType: Class<out FlowLogic<T>>,
            context: InvocationContext,
            vararg args: Any?): CordaFuture<FlowStateMachine<T>> {
        val logicRef = flowLogicRefFactory.createForRPC(logicType, *args)
        val logic: FlowLogic<T> = uncheckedCast(flowLogicRefFactory.toFlowLogic(logicRef))
        return startFlow(logic, context)
    }
}

class ConfigurationException(message: String) : CordaException(message)

<<<<<<< HEAD
// TODO This is no longer used by AbstractNode and can be moved elsewhere
fun configureDatabase(hikariProperties: Properties,
                      databaseConfig: DatabaseConfig,
                      wellKnownPartyFromX500Name: (CordaX500Name) -> Party?,
                      wellKnownPartyFromAnonymous: (AbstractParty) -> Party?,
                      schemaService: SchemaService = NodeSchemaService()): CordaPersistence {
    val isH2Database = isH2Database(hikariProperties.getProperty("dataSource.url", ""))
    val schemas = if (isH2Database) NodeSchemaService().internalSchemas() else schemaService.schemaOptions.keys
    return createCordaPersistence(databaseConfig, wellKnownPartyFromX500Name, wellKnownPartyFromAnonymous, schemaService)
            .apply { startHikariPool(hikariProperties, databaseConfig, schemas) }

}

fun createCordaPersistence(databaseConfig: DatabaseConfig,
                           wellKnownPartyFromX500Name: (CordaX500Name) -> Party?,
                           wellKnownPartyFromAnonymous: (AbstractParty) -> Party?,
                           schemaService: SchemaService): CordaPersistence {
=======
fun createCordaPersistence(databaseConfig: DatabaseConfig,
                           wellKnownPartyFromX500Name: (CordaX500Name) -> Party?,
                           wellKnownPartyFromAnonymous: (AbstractParty) -> Party?,
                           schemaService: SchemaService,
                           hikariProperties: Properties,
                           cacheFactory: NamedCacheFactory): CordaPersistence {
>>>>>>> 55731ef8
    // Register the AbstractPartyDescriptor so Hibernate doesn't warn when encountering AbstractParty. Unfortunately
    // Hibernate warns about not being able to find a descriptor if we don't provide one, but won't use it by default
    // so we end up providing both descriptor and converter. We should re-examine this in later versions to see if
    // either Hibernate can be convinced to stop warning, use the descriptor by default, or something else.
    JavaTypeDescriptorRegistry.INSTANCE.addDescriptor(AbstractPartyDescriptor(wellKnownPartyFromX500Name, wellKnownPartyFromAnonymous))
    val attributeConverters = listOf(AbstractPartyToX500NameAsStringConverter(wellKnownPartyFromX500Name, wellKnownPartyFromAnonymous))
<<<<<<< HEAD
    return CordaPersistence(databaseConfig, schemaService.schemaOptions.keys, attributeConverters)
=======
    val jdbcUrl = hikariProperties.getProperty("dataSource.url", "")
    return CordaPersistence(databaseConfig, schemaService.schemaOptions.keys, jdbcUrl, cacheFactory, attributeConverters)
>>>>>>> 55731ef8
}

fun CordaPersistence.startHikariPool(hikariProperties: Properties, databaseConfig: DatabaseConfig, schemas: Set<MappedSchema>, metricRegistry: MetricRegistry? = null) {
    try {
        val dataSource = DataSourceFactory.createDataSource(hikariProperties, metricRegistry = metricRegistry)
        val jdbcUrl = hikariProperties.getProperty("dataSource.url", "")
        val schemaMigration = SchemaMigration(schemas, dataSource, databaseConfig)
        schemaMigration.nodeStartup(dataSource.connection.use { DBCheckpointStorage().getCheckpointCount(it) != 0L }, isH2Database(jdbcUrl))
        start(dataSource, jdbcUrl)
    } catch (ex: Exception) {
        when {
            ex is HikariPool.PoolInitializationException -> throw CouldNotCreateDataSourceException("Could not connect to the database. Please check your JDBC connection URL, or the connectivity to the database.", ex)
            ex.cause is ClassNotFoundException -> throw CouldNotCreateDataSourceException("Could not find the database driver class. Please add it to the 'drivers' folder. See: https://docs.corda.net/corda-configuration-file.html")
            ex is OutstandingDatabaseChangesException -> throw (DatabaseIncompatibleException(ex.message))
            ex is DatabaseIncompatibleException -> throw ex
            else -> throw CouldNotCreateDataSourceException("Could not create the DataSource: ${ex.message}", ex)
        }
    }
}

fun clientSslOptionsCompatibleWith(nodeRpcOptions: NodeRpcOptions): ClientRpcSslOptions? {

    if (!nodeRpcOptions.useSsl || nodeRpcOptions.sslConfig == null) {
        return null
    }
    // Here we're using the node's RPC key store as the RPC client's trust store.
    return ClientRpcSslOptions(trustStorePath = nodeRpcOptions.sslConfig!!.keyStorePath, trustStorePassword = nodeRpcOptions.sslConfig!!.keyStorePassword)
}<|MERGE_RESOLUTION|>--- conflicted
+++ resolved
@@ -153,14 +153,9 @@
             configuration.database,
             identityService::wellKnownPartyFromX500Name,
             identityService::wellKnownPartyFromAnonymous,
-<<<<<<< HEAD
-            schemaService
-    )
-=======
             schemaService,
             configuration.dataSourceProperties,
             cacheFactory)
->>>>>>> 55731ef8
     init {
         // TODO Break cyclic dependency
         identityService.database = database
@@ -1043,44 +1038,20 @@
 
 class ConfigurationException(message: String) : CordaException(message)
 
-<<<<<<< HEAD
-// TODO This is no longer used by AbstractNode and can be moved elsewhere
-fun configureDatabase(hikariProperties: Properties,
-                      databaseConfig: DatabaseConfig,
-                      wellKnownPartyFromX500Name: (CordaX500Name) -> Party?,
-                      wellKnownPartyFromAnonymous: (AbstractParty) -> Party?,
-                      schemaService: SchemaService = NodeSchemaService()): CordaPersistence {
-    val isH2Database = isH2Database(hikariProperties.getProperty("dataSource.url", ""))
-    val schemas = if (isH2Database) NodeSchemaService().internalSchemas() else schemaService.schemaOptions.keys
-    return createCordaPersistence(databaseConfig, wellKnownPartyFromX500Name, wellKnownPartyFromAnonymous, schemaService)
-            .apply { startHikariPool(hikariProperties, databaseConfig, schemas) }
-
-}
-
-fun createCordaPersistence(databaseConfig: DatabaseConfig,
-                           wellKnownPartyFromX500Name: (CordaX500Name) -> Party?,
-                           wellKnownPartyFromAnonymous: (AbstractParty) -> Party?,
-                           schemaService: SchemaService): CordaPersistence {
-=======
 fun createCordaPersistence(databaseConfig: DatabaseConfig,
                            wellKnownPartyFromX500Name: (CordaX500Name) -> Party?,
                            wellKnownPartyFromAnonymous: (AbstractParty) -> Party?,
                            schemaService: SchemaService,
                            hikariProperties: Properties,
                            cacheFactory: NamedCacheFactory): CordaPersistence {
->>>>>>> 55731ef8
     // Register the AbstractPartyDescriptor so Hibernate doesn't warn when encountering AbstractParty. Unfortunately
     // Hibernate warns about not being able to find a descriptor if we don't provide one, but won't use it by default
     // so we end up providing both descriptor and converter. We should re-examine this in later versions to see if
     // either Hibernate can be convinced to stop warning, use the descriptor by default, or something else.
     JavaTypeDescriptorRegistry.INSTANCE.addDescriptor(AbstractPartyDescriptor(wellKnownPartyFromX500Name, wellKnownPartyFromAnonymous))
     val attributeConverters = listOf(AbstractPartyToX500NameAsStringConverter(wellKnownPartyFromX500Name, wellKnownPartyFromAnonymous))
-<<<<<<< HEAD
-    return CordaPersistence(databaseConfig, schemaService.schemaOptions.keys, attributeConverters)
-=======
     val jdbcUrl = hikariProperties.getProperty("dataSource.url", "")
     return CordaPersistence(databaseConfig, schemaService.schemaOptions.keys, jdbcUrl, cacheFactory, attributeConverters)
->>>>>>> 55731ef8
 }
 
 fun CordaPersistence.startHikariPool(hikariProperties: Properties, databaseConfig: DatabaseConfig, schemas: Set<MappedSchema>, metricRegistry: MetricRegistry? = null) {
